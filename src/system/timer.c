/*!
 * \file      timer.c
 *
 * \brief     Timer objects and scheduling management implementation
 *
 * \copyright Revised BSD License, see section \ref LICENSE.
 *
 * \code
 *                ______                              _
 *               / _____)             _              | |
 *              ( (____  _____ ____ _| |_ _____  ____| |__
 *               \____ \| ___ |    (_   _) ___ |/ ___)  _ \
 *               _____) ) ____| | | || |_| ____( (___| | | |
 *              (______/|_____)_|_|_| \__)_____)\____)_| |_|
 *              (C)2013-2017 Semtech
 *
 * \endcode
 *
 * \author    Miguel Luis ( Semtech )
 *
 * \author    Gregory Cristian ( Semtech )
 */
#include "board.h"
#include "rtc-board.h"
#include "timer.h"

/*!
 * This flag is used to loop through the main several times in order to be sure
 * that all pending events have been processed.
 */
volatile uint8_t HasLoopedThroughMain = 0;

/*!
 * Timers list head pointer
 */
static TimerEvent_t *TimerListHead = NULL;

/*!
 * \brief Adds or replace the head timer of the list.
 *
 * \remark The list is automatically sorted. The list head always contains the
 *         next timer to expire.
 *
 * \param [IN]  obj Timer object to be become the new head
 * \param [IN]  remainingTime Remaining time of the previous head to be replaced
 */
static void TimerInsertNewHeadTimer( TimerEvent_t *obj, uint32_t remainingTime );

/*!
 * \brief Adds a timer to the list.
 *
 * \remark The list is automatically sorted. The list head always contains the
 *         next timer to expire.
 *
 * \param [IN]  obj Timer object to be added to the list
 * \param [IN]  remainingTime Remaining time of the running head after which the object may be added
 */
static void TimerInsertTimer( TimerEvent_t *obj, uint32_t remainingTime );

/*!
 * \brief Sets a timeout with the duration "timestamp"
 *
 * \param [IN] timestamp Delay duration
 */
static void TimerSetTimeout( TimerEvent_t *obj );

/*!
 * \brief Check if the Object to be added is not already in the list
 *
 * \param [IN] timestamp Delay duration
 * \retval true (the object is already in the list) or false
 */
static bool TimerExists( TimerEvent_t *obj );

/*!
 * \brief Read the timer value of the currently running timer
 *
 * \retval value current timer value
 */
TimerTime_t TimerGetValue( void );

void TimerSetSystemTime( uint32_t seconds, uint32_t subSeconds )
{
    RtcSetSystemTime( seconds, subSeconds );
}

void TimerInit( TimerEvent_t *obj, void ( *callback )( void ) )
{
    obj->Timestamp = 0;
    obj->ReloadValue = 0;
    obj->IsRunning = false;
    obj->Callback = callback;
    obj->Next = NULL;
}

void TimerStart( TimerEvent_t *obj )
{
    uint32_t elapsedTime = 0;
    uint32_t remainingTime = 0;

    BoardDisableIrq( );

    if( ( obj == NULL ) || ( TimerExists( obj ) == true ) )
    {
        BoardEnableIrq( );
        return;
    }

    obj->Timestamp = obj->ReloadValue;
    obj->IsRunning = false;

    if( TimerListHead == NULL )
    {
        TimerInsertNewHeadTimer( obj, obj->Timestamp );
    }
    else
    {
        if( TimerListHead->IsRunning == true )
        {
            elapsedTime = TimerGetValue( );
            if( elapsedTime > TimerListHead->Timestamp )
            {
                elapsedTime = TimerListHead->Timestamp; // security but should never occur
            }
            remainingTime = TimerListHead->Timestamp - elapsedTime;
        }
        else
        {
            remainingTime = TimerListHead->Timestamp;
        }

        if( obj->Timestamp < remainingTime )
        {
            TimerInsertNewHeadTimer( obj, remainingTime );
        }
        else
        {
             TimerInsertTimer( obj, remainingTime );
        }
    }
    BoardEnableIrq( );
}

static void TimerInsertTimer( TimerEvent_t *obj, uint32_t remainingTime )
{
    uint32_t aggregatedTimestamp = 0;      // hold the sum of timestamps
    uint32_t aggregatedTimestampNext = 0;  // hold the sum of timestamps up to the next event

    TimerEvent_t* prev = TimerListHead;
    TimerEvent_t* cur = TimerListHead->Next;

    if( cur == NULL )
    { // obj comes just after the head
        obj->Timestamp -= remainingTime;
        prev->Next = obj;
        obj->Next = NULL;
    }
    else
    {
        aggregatedTimestamp = remainingTime;
        aggregatedTimestampNext = remainingTime + cur->Timestamp;

        while( prev != NULL )
        {
            if( aggregatedTimestampNext > obj->Timestamp )
            {
                obj->Timestamp -= aggregatedTimestamp;
                if( cur != NULL )
                {
                    cur->Timestamp -= obj->Timestamp;
                }
                prev->Next = obj;
                obj->Next = cur;
                break;
            }
            else
            {
                prev = cur;
                cur = cur->Next;
                if( cur == NULL )
                { // obj comes at the end of the list
                    aggregatedTimestamp = aggregatedTimestampNext;
                    obj->Timestamp -= aggregatedTimestamp;
                    prev->Next = obj;
                    obj->Next = NULL;
                    break;
                }
                else
                {
                    aggregatedTimestamp = aggregatedTimestampNext;
                    aggregatedTimestampNext = aggregatedTimestampNext + cur->Timestamp;
                }
            }
        }
    }
}

static void TimerInsertNewHeadTimer( TimerEvent_t *obj, uint32_t remainingTime )
{
    TimerEvent_t* cur = TimerListHead;

    if( cur != NULL )
    {
        cur->Timestamp = remainingTime - obj->Timestamp;
        cur->IsRunning = false;
    }

    obj->Next = cur;
    obj->IsRunning = true;
    TimerListHead = obj;
    TimerSetTimeout( TimerListHead );
}

void TimerIrqHandler( void )
{
    uint32_t elapsedTime = 0;

    // Early out when TimerListHead is null to prevent null pointer
    if ( TimerListHead == NULL )
    {
        return;
    }

    elapsedTime = TimerGetValue( );

    if( elapsedTime >= TimerListHead->Timestamp )
    {
        TimerListHead->Timestamp = 0;
    }
    else
    {
        TimerListHead->Timestamp -= elapsedTime;
    }

    TimerListHead->IsRunning = false;

    while( ( TimerListHead != NULL ) && ( TimerListHead->Timestamp == 0 ) )
    {
        TimerEvent_t* elapsedTimer = TimerListHead;
        TimerListHead = TimerListHead->Next;

        if( elapsedTimer->Callback != NULL )
        {
            elapsedTimer->Callback( );
        }
    }

    // start the next TimerListHead if it exists
    if( TimerListHead != NULL )
    {
        if( TimerListHead->IsRunning != true )
        {
            TimerListHead->IsRunning = true;
            TimerSetTimeout( TimerListHead );
        }
    }
}

void TimerStop( TimerEvent_t *obj )
{
    BoardDisableIrq( );

    uint32_t elapsedTime = 0;
    uint32_t remainingTime = 0;

    TimerEvent_t* prev = TimerListHead;
    TimerEvent_t* cur = TimerListHead;

    // List is empty or the Obj to stop does not exist
    if( ( TimerListHead == NULL ) || ( obj == NULL ) )
    {
        BoardEnableIrq( );
        return;
    }

    if( TimerListHead == obj ) // Stop the Head
    {
        if( TimerListHead->IsRunning == true ) // The head is already running
        {
            elapsedTime = TimerGetValue( );
            if( elapsedTime > obj->Timestamp )
            {
                elapsedTime = obj->Timestamp;
            }

            remainingTime = obj->Timestamp - elapsedTime;

            if( TimerListHead->Next != NULL )
            {
                TimerListHead->IsRunning = false;
                TimerListHead = TimerListHead->Next;
                TimerListHead->Timestamp += remainingTime;
                TimerListHead->IsRunning = true;
                TimerSetTimeout( TimerListHead );
            }
            else
            {
                TimerListHead = NULL;
            }
        }
        else // Stop the head before it is started
        {
            if( TimerListHead->Next != NULL )
            {
                remainingTime = obj->Timestamp;
                TimerListHead = TimerListHead->Next;
                TimerListHead->Timestamp += remainingTime;
            }
            else
            {
                TimerListHead = NULL;
            }
        }
    }
    else // Stop an object within the list
    {
        remainingTime = obj->Timestamp;

        while( cur != NULL )
        {
            if( cur == obj )
            {
                if( cur->Next != NULL )
                {
                    cur = cur->Next;
                    prev->Next = cur;
                    cur->Timestamp += remainingTime;
                }
                else
                {
                    cur = NULL;
                    prev->Next = cur;
                }
                break;
            }
            else
            {
                prev = cur;
                cur = cur->Next;
            }
        }
    }
    BoardEnableIrq( );
}

static bool TimerExists( TimerEvent_t *obj )
{
    TimerEvent_t* cur = TimerListHead;

    while( cur != NULL )
    {
        if( cur == obj )
        {
            return true;
        }
        cur = cur->Next;
    }
    return false;
}

void TimerReset( TimerEvent_t *obj )
{
    TimerStop( obj );
    TimerStart( obj );
}

void TimerSetValue( TimerEvent_t *obj, uint32_t value )
{
    TimerStop( obj );
    obj->Timestamp = value;
    obj->ReloadValue = value;
}

TimerTime_t TimerGetValue( void )
{
    return RtcGetElapsedAlarmTime( );
}

TimerTime_t TimerGetCurrentTime( void )
{
    return RtcGetTimerValue( );
}

TimerTime_t TimerGetElapsedTime( TimerTime_t savedTime )
{
    return RtcComputeElapsedTime( savedTime );
}

TimerTime_t TimerGetFutureTime( TimerTime_t eventInFuture )
{
    return RtcComputeFutureEventTime( eventInFuture );
}

static void TimerSetTimeout( TimerEvent_t *obj )
{
    HasLoopedThroughMain = 0;
    obj->Timestamp = RtcGetAdjustedTimeoutValue( obj->Timestamp );
    RtcSetTimeout( obj->Timestamp );
}

void TimerLowPowerHandler( void )
{
    if( ( TimerListHead != NULL ) && ( TimerListHead->IsRunning == true ) )
    {
        if( HasLoopedThroughMain < 5 )
        {
            HasLoopedThroughMain++;
        }
        else
        {
            HasLoopedThroughMain = 0;
            if( GetBoardPowerSource( ) == BATTERY_POWER )
            {
                RtcEnterLowPowerStopMode( );
            }
        }
    }
}

<<<<<<< HEAD
TimerTime_t TimerTempCompensation( TimerTime_t period, float temperature )
{
    return RtcTempCompensation( period, temperature );
=======
void TimerProcess( void )
{
    RtcProcess( );
>>>>>>> 94f1e422
}
<|MERGE_RESOLUTION|>--- conflicted
+++ resolved
@@ -1,429 +1,428 @@
-/*!
- * \file      timer.c
- *
- * \brief     Timer objects and scheduling management implementation
- *
- * \copyright Revised BSD License, see section \ref LICENSE.
- *
- * \code
- *                ______                              _
- *               / _____)             _              | |
- *              ( (____  _____ ____ _| |_ _____  ____| |__
- *               \____ \| ___ |    (_   _) ___ |/ ___)  _ \
- *               _____) ) ____| | | || |_| ____( (___| | | |
- *              (______/|_____)_|_|_| \__)_____)\____)_| |_|
- *              (C)2013-2017 Semtech
- *
- * \endcode
- *
- * \author    Miguel Luis ( Semtech )
- *
- * \author    Gregory Cristian ( Semtech )
- */
-#include "board.h"
-#include "rtc-board.h"
-#include "timer.h"
-
-/*!
- * This flag is used to loop through the main several times in order to be sure
- * that all pending events have been processed.
- */
-volatile uint8_t HasLoopedThroughMain = 0;
-
-/*!
- * Timers list head pointer
- */
-static TimerEvent_t *TimerListHead = NULL;
-
-/*!
- * \brief Adds or replace the head timer of the list.
- *
- * \remark The list is automatically sorted. The list head always contains the
- *         next timer to expire.
- *
- * \param [IN]  obj Timer object to be become the new head
- * \param [IN]  remainingTime Remaining time of the previous head to be replaced
- */
-static void TimerInsertNewHeadTimer( TimerEvent_t *obj, uint32_t remainingTime );
-
-/*!
- * \brief Adds a timer to the list.
- *
- * \remark The list is automatically sorted. The list head always contains the
- *         next timer to expire.
- *
- * \param [IN]  obj Timer object to be added to the list
- * \param [IN]  remainingTime Remaining time of the running head after which the object may be added
- */
-static void TimerInsertTimer( TimerEvent_t *obj, uint32_t remainingTime );
-
-/*!
- * \brief Sets a timeout with the duration "timestamp"
- *
- * \param [IN] timestamp Delay duration
- */
-static void TimerSetTimeout( TimerEvent_t *obj );
-
-/*!
- * \brief Check if the Object to be added is not already in the list
- *
- * \param [IN] timestamp Delay duration
- * \retval true (the object is already in the list) or false
- */
-static bool TimerExists( TimerEvent_t *obj );
-
-/*!
- * \brief Read the timer value of the currently running timer
- *
- * \retval value current timer value
- */
-TimerTime_t TimerGetValue( void );
-
-void TimerSetSystemTime( uint32_t seconds, uint32_t subSeconds )
-{
-    RtcSetSystemTime( seconds, subSeconds );
-}
-
-void TimerInit( TimerEvent_t *obj, void ( *callback )( void ) )
-{
-    obj->Timestamp = 0;
-    obj->ReloadValue = 0;
-    obj->IsRunning = false;
-    obj->Callback = callback;
-    obj->Next = NULL;
-}
-
-void TimerStart( TimerEvent_t *obj )
-{
-    uint32_t elapsedTime = 0;
-    uint32_t remainingTime = 0;
-
-    BoardDisableIrq( );
-
-    if( ( obj == NULL ) || ( TimerExists( obj ) == true ) )
-    {
-        BoardEnableIrq( );
-        return;
-    }
-
-    obj->Timestamp = obj->ReloadValue;
-    obj->IsRunning = false;
-
-    if( TimerListHead == NULL )
-    {
-        TimerInsertNewHeadTimer( obj, obj->Timestamp );
-    }
-    else
-    {
-        if( TimerListHead->IsRunning == true )
-        {
-            elapsedTime = TimerGetValue( );
-            if( elapsedTime > TimerListHead->Timestamp )
-            {
-                elapsedTime = TimerListHead->Timestamp; // security but should never occur
-            }
-            remainingTime = TimerListHead->Timestamp - elapsedTime;
-        }
-        else
-        {
-            remainingTime = TimerListHead->Timestamp;
-        }
-
-        if( obj->Timestamp < remainingTime )
-        {
-            TimerInsertNewHeadTimer( obj, remainingTime );
-        }
-        else
-        {
-             TimerInsertTimer( obj, remainingTime );
-        }
-    }
-    BoardEnableIrq( );
-}
-
-static void TimerInsertTimer( TimerEvent_t *obj, uint32_t remainingTime )
-{
-    uint32_t aggregatedTimestamp = 0;      // hold the sum of timestamps
-    uint32_t aggregatedTimestampNext = 0;  // hold the sum of timestamps up to the next event
-
-    TimerEvent_t* prev = TimerListHead;
-    TimerEvent_t* cur = TimerListHead->Next;
-
-    if( cur == NULL )
-    { // obj comes just after the head
-        obj->Timestamp -= remainingTime;
-        prev->Next = obj;
-        obj->Next = NULL;
-    }
-    else
-    {
-        aggregatedTimestamp = remainingTime;
-        aggregatedTimestampNext = remainingTime + cur->Timestamp;
-
-        while( prev != NULL )
-        {
-            if( aggregatedTimestampNext > obj->Timestamp )
-            {
-                obj->Timestamp -= aggregatedTimestamp;
-                if( cur != NULL )
-                {
-                    cur->Timestamp -= obj->Timestamp;
-                }
-                prev->Next = obj;
-                obj->Next = cur;
-                break;
-            }
-            else
-            {
-                prev = cur;
-                cur = cur->Next;
-                if( cur == NULL )
-                { // obj comes at the end of the list
-                    aggregatedTimestamp = aggregatedTimestampNext;
-                    obj->Timestamp -= aggregatedTimestamp;
-                    prev->Next = obj;
-                    obj->Next = NULL;
-                    break;
-                }
-                else
-                {
-                    aggregatedTimestamp = aggregatedTimestampNext;
-                    aggregatedTimestampNext = aggregatedTimestampNext + cur->Timestamp;
-                }
-            }
-        }
-    }
-}
-
-static void TimerInsertNewHeadTimer( TimerEvent_t *obj, uint32_t remainingTime )
-{
-    TimerEvent_t* cur = TimerListHead;
-
-    if( cur != NULL )
-    {
-        cur->Timestamp = remainingTime - obj->Timestamp;
-        cur->IsRunning = false;
-    }
-
-    obj->Next = cur;
-    obj->IsRunning = true;
-    TimerListHead = obj;
-    TimerSetTimeout( TimerListHead );
-}
-
-void TimerIrqHandler( void )
-{
-    uint32_t elapsedTime = 0;
-
-    // Early out when TimerListHead is null to prevent null pointer
-    if ( TimerListHead == NULL )
-    {
-        return;
-    }
-
-    elapsedTime = TimerGetValue( );
-
-    if( elapsedTime >= TimerListHead->Timestamp )
-    {
-        TimerListHead->Timestamp = 0;
-    }
-    else
-    {
-        TimerListHead->Timestamp -= elapsedTime;
-    }
-
-    TimerListHead->IsRunning = false;
-
-    while( ( TimerListHead != NULL ) && ( TimerListHead->Timestamp == 0 ) )
-    {
-        TimerEvent_t* elapsedTimer = TimerListHead;
-        TimerListHead = TimerListHead->Next;
-
-        if( elapsedTimer->Callback != NULL )
-        {
-            elapsedTimer->Callback( );
-        }
-    }
-
-    // start the next TimerListHead if it exists
-    if( TimerListHead != NULL )
-    {
-        if( TimerListHead->IsRunning != true )
-        {
-            TimerListHead->IsRunning = true;
-            TimerSetTimeout( TimerListHead );
-        }
-    }
-}
-
-void TimerStop( TimerEvent_t *obj )
-{
-    BoardDisableIrq( );
-
-    uint32_t elapsedTime = 0;
-    uint32_t remainingTime = 0;
-
-    TimerEvent_t* prev = TimerListHead;
-    TimerEvent_t* cur = TimerListHead;
-
-    // List is empty or the Obj to stop does not exist
-    if( ( TimerListHead == NULL ) || ( obj == NULL ) )
-    {
-        BoardEnableIrq( );
-        return;
-    }
-
-    if( TimerListHead == obj ) // Stop the Head
-    {
-        if( TimerListHead->IsRunning == true ) // The head is already running
-        {
-            elapsedTime = TimerGetValue( );
-            if( elapsedTime > obj->Timestamp )
-            {
-                elapsedTime = obj->Timestamp;
-            }
-
-            remainingTime = obj->Timestamp - elapsedTime;
-
-            if( TimerListHead->Next != NULL )
-            {
-                TimerListHead->IsRunning = false;
-                TimerListHead = TimerListHead->Next;
-                TimerListHead->Timestamp += remainingTime;
-                TimerListHead->IsRunning = true;
-                TimerSetTimeout( TimerListHead );
-            }
-            else
-            {
-                TimerListHead = NULL;
-            }
-        }
-        else // Stop the head before it is started
-        {
-            if( TimerListHead->Next != NULL )
-            {
-                remainingTime = obj->Timestamp;
-                TimerListHead = TimerListHead->Next;
-                TimerListHead->Timestamp += remainingTime;
-            }
-            else
-            {
-                TimerListHead = NULL;
-            }
-        }
-    }
-    else // Stop an object within the list
-    {
-        remainingTime = obj->Timestamp;
-
-        while( cur != NULL )
-        {
-            if( cur == obj )
-            {
-                if( cur->Next != NULL )
-                {
-                    cur = cur->Next;
-                    prev->Next = cur;
-                    cur->Timestamp += remainingTime;
-                }
-                else
-                {
-                    cur = NULL;
-                    prev->Next = cur;
-                }
-                break;
-            }
-            else
-            {
-                prev = cur;
-                cur = cur->Next;
-            }
-        }
-    }
-    BoardEnableIrq( );
-}
-
-static bool TimerExists( TimerEvent_t *obj )
-{
-    TimerEvent_t* cur = TimerListHead;
-
-    while( cur != NULL )
-    {
-        if( cur == obj )
-        {
-            return true;
-        }
-        cur = cur->Next;
-    }
-    return false;
-}
-
-void TimerReset( TimerEvent_t *obj )
-{
-    TimerStop( obj );
-    TimerStart( obj );
-}
-
-void TimerSetValue( TimerEvent_t *obj, uint32_t value )
-{
-    TimerStop( obj );
-    obj->Timestamp = value;
-    obj->ReloadValue = value;
-}
-
-TimerTime_t TimerGetValue( void )
-{
-    return RtcGetElapsedAlarmTime( );
-}
-
-TimerTime_t TimerGetCurrentTime( void )
-{
-    return RtcGetTimerValue( );
-}
-
-TimerTime_t TimerGetElapsedTime( TimerTime_t savedTime )
-{
-    return RtcComputeElapsedTime( savedTime );
-}
-
-TimerTime_t TimerGetFutureTime( TimerTime_t eventInFuture )
-{
-    return RtcComputeFutureEventTime( eventInFuture );
-}
-
-static void TimerSetTimeout( TimerEvent_t *obj )
-{
-    HasLoopedThroughMain = 0;
-    obj->Timestamp = RtcGetAdjustedTimeoutValue( obj->Timestamp );
-    RtcSetTimeout( obj->Timestamp );
-}
-
-void TimerLowPowerHandler( void )
-{
-    if( ( TimerListHead != NULL ) && ( TimerListHead->IsRunning == true ) )
-    {
-        if( HasLoopedThroughMain < 5 )
-        {
-            HasLoopedThroughMain++;
-        }
-        else
-        {
-            HasLoopedThroughMain = 0;
-            if( GetBoardPowerSource( ) == BATTERY_POWER )
-            {
-                RtcEnterLowPowerStopMode( );
-            }
-        }
-    }
-}
-
-<<<<<<< HEAD
-TimerTime_t TimerTempCompensation( TimerTime_t period, float temperature )
-{
-    return RtcTempCompensation( period, temperature );
-=======
-void TimerProcess( void )
-{
-    RtcProcess( );
->>>>>>> 94f1e422
-}
+/*!
+ * \file      timer.c
+ *
+ * \brief     Timer objects and scheduling management implementation
+ *
+ * \copyright Revised BSD License, see section \ref LICENSE.
+ *
+ * \code
+ *                ______                              _
+ *               / _____)             _              | |
+ *              ( (____  _____ ____ _| |_ _____  ____| |__
+ *               \____ \| ___ |    (_   _) ___ |/ ___)  _ \
+ *               _____) ) ____| | | || |_| ____( (___| | | |
+ *              (______/|_____)_|_|_| \__)_____)\____)_| |_|
+ *              (C)2013-2017 Semtech
+ *
+ * \endcode
+ *
+ * \author    Miguel Luis ( Semtech )
+ *
+ * \author    Gregory Cristian ( Semtech )
+ */
+#include "board.h"
+#include "rtc-board.h"
+#include "timer.h"
+
+/*!
+ * This flag is used to loop through the main several times in order to be sure
+ * that all pending events have been processed.
+ */
+volatile uint8_t HasLoopedThroughMain = 0;
+
+/*!
+ * Timers list head pointer
+ */
+static TimerEvent_t *TimerListHead = NULL;
+
+/*!
+ * \brief Adds or replace the head timer of the list.
+ *
+ * \remark The list is automatically sorted. The list head always contains the
+ *         next timer to expire.
+ *
+ * \param [IN]  obj Timer object to be become the new head
+ * \param [IN]  remainingTime Remaining time of the previous head to be replaced
+ */
+static void TimerInsertNewHeadTimer( TimerEvent_t *obj, uint32_t remainingTime );
+
+/*!
+ * \brief Adds a timer to the list.
+ *
+ * \remark The list is automatically sorted. The list head always contains the
+ *         next timer to expire.
+ *
+ * \param [IN]  obj Timer object to be added to the list
+ * \param [IN]  remainingTime Remaining time of the running head after which the object may be added
+ */
+static void TimerInsertTimer( TimerEvent_t *obj, uint32_t remainingTime );
+
+/*!
+ * \brief Sets a timeout with the duration "timestamp"
+ *
+ * \param [IN] timestamp Delay duration
+ */
+static void TimerSetTimeout( TimerEvent_t *obj );
+
+/*!
+ * \brief Check if the Object to be added is not already in the list
+ *
+ * \param [IN] timestamp Delay duration
+ * \retval true (the object is already in the list) or false
+ */
+static bool TimerExists( TimerEvent_t *obj );
+
+/*!
+ * \brief Read the timer value of the currently running timer
+ *
+ * \retval value current timer value
+ */
+TimerTime_t TimerGetValue( void );
+
+void TimerSetSystemTime( uint32_t seconds, uint32_t subSeconds )
+{
+    RtcSetSystemTime( seconds, subSeconds );
+}
+
+void TimerInit( TimerEvent_t *obj, void ( *callback )( void ) )
+{
+    obj->Timestamp = 0;
+    obj->ReloadValue = 0;
+    obj->IsRunning = false;
+    obj->Callback = callback;
+    obj->Next = NULL;
+}
+
+void TimerStart( TimerEvent_t *obj )
+{
+    uint32_t elapsedTime = 0;
+    uint32_t remainingTime = 0;
+
+    BoardDisableIrq( );
+
+    if( ( obj == NULL ) || ( TimerExists( obj ) == true ) )
+    {
+        BoardEnableIrq( );
+        return;
+    }
+
+    obj->Timestamp = obj->ReloadValue;
+    obj->IsRunning = false;
+
+    if( TimerListHead == NULL )
+    {
+        TimerInsertNewHeadTimer( obj, obj->Timestamp );
+    }
+    else
+    {
+        if( TimerListHead->IsRunning == true )
+        {
+            elapsedTime = TimerGetValue( );
+            if( elapsedTime > TimerListHead->Timestamp )
+            {
+                elapsedTime = TimerListHead->Timestamp; // security but should never occur
+            }
+            remainingTime = TimerListHead->Timestamp - elapsedTime;
+        }
+        else
+        {
+            remainingTime = TimerListHead->Timestamp;
+        }
+
+        if( obj->Timestamp < remainingTime )
+        {
+            TimerInsertNewHeadTimer( obj, remainingTime );
+        }
+        else
+        {
+             TimerInsertTimer( obj, remainingTime );
+        }
+    }
+    BoardEnableIrq( );
+}
+
+static void TimerInsertTimer( TimerEvent_t *obj, uint32_t remainingTime )
+{
+    uint32_t aggregatedTimestamp = 0;      // hold the sum of timestamps
+    uint32_t aggregatedTimestampNext = 0;  // hold the sum of timestamps up to the next event
+
+    TimerEvent_t* prev = TimerListHead;
+    TimerEvent_t* cur = TimerListHead->Next;
+
+    if( cur == NULL )
+    { // obj comes just after the head
+        obj->Timestamp -= remainingTime;
+        prev->Next = obj;
+        obj->Next = NULL;
+    }
+    else
+    {
+        aggregatedTimestamp = remainingTime;
+        aggregatedTimestampNext = remainingTime + cur->Timestamp;
+
+        while( prev != NULL )
+        {
+            if( aggregatedTimestampNext > obj->Timestamp )
+            {
+                obj->Timestamp -= aggregatedTimestamp;
+                if( cur != NULL )
+                {
+                    cur->Timestamp -= obj->Timestamp;
+                }
+                prev->Next = obj;
+                obj->Next = cur;
+                break;
+            }
+            else
+            {
+                prev = cur;
+                cur = cur->Next;
+                if( cur == NULL )
+                { // obj comes at the end of the list
+                    aggregatedTimestamp = aggregatedTimestampNext;
+                    obj->Timestamp -= aggregatedTimestamp;
+                    prev->Next = obj;
+                    obj->Next = NULL;
+                    break;
+                }
+                else
+                {
+                    aggregatedTimestamp = aggregatedTimestampNext;
+                    aggregatedTimestampNext = aggregatedTimestampNext + cur->Timestamp;
+                }
+            }
+        }
+    }
+}
+
+static void TimerInsertNewHeadTimer( TimerEvent_t *obj, uint32_t remainingTime )
+{
+    TimerEvent_t* cur = TimerListHead;
+
+    if( cur != NULL )
+    {
+        cur->Timestamp = remainingTime - obj->Timestamp;
+        cur->IsRunning = false;
+    }
+
+    obj->Next = cur;
+    obj->IsRunning = true;
+    TimerListHead = obj;
+    TimerSetTimeout( TimerListHead );
+}
+
+void TimerIrqHandler( void )
+{
+    uint32_t elapsedTime = 0;
+
+    // Early out when TimerListHead is null to prevent null pointer
+    if ( TimerListHead == NULL )
+    {
+        return;
+    }
+
+    elapsedTime = TimerGetValue( );
+
+    if( elapsedTime >= TimerListHead->Timestamp )
+    {
+        TimerListHead->Timestamp = 0;
+    }
+    else
+    {
+        TimerListHead->Timestamp -= elapsedTime;
+    }
+
+    TimerListHead->IsRunning = false;
+
+    while( ( TimerListHead != NULL ) && ( TimerListHead->Timestamp == 0 ) )
+    {
+        TimerEvent_t* elapsedTimer = TimerListHead;
+        TimerListHead = TimerListHead->Next;
+
+        if( elapsedTimer->Callback != NULL )
+        {
+            elapsedTimer->Callback( );
+        }
+    }
+
+    // start the next TimerListHead if it exists
+    if( TimerListHead != NULL )
+    {
+        if( TimerListHead->IsRunning != true )
+        {
+            TimerListHead->IsRunning = true;
+            TimerSetTimeout( TimerListHead );
+        }
+    }
+}
+
+void TimerStop( TimerEvent_t *obj )
+{
+    BoardDisableIrq( );
+
+    uint32_t elapsedTime = 0;
+    uint32_t remainingTime = 0;
+
+    TimerEvent_t* prev = TimerListHead;
+    TimerEvent_t* cur = TimerListHead;
+
+    // List is empty or the Obj to stop does not exist
+    if( ( TimerListHead == NULL ) || ( obj == NULL ) )
+    {
+        BoardEnableIrq( );
+        return;
+    }
+
+    if( TimerListHead == obj ) // Stop the Head
+    {
+        if( TimerListHead->IsRunning == true ) // The head is already running
+        {
+            elapsedTime = TimerGetValue( );
+            if( elapsedTime > obj->Timestamp )
+            {
+                elapsedTime = obj->Timestamp;
+            }
+
+            remainingTime = obj->Timestamp - elapsedTime;
+
+            if( TimerListHead->Next != NULL )
+            {
+                TimerListHead->IsRunning = false;
+                TimerListHead = TimerListHead->Next;
+                TimerListHead->Timestamp += remainingTime;
+                TimerListHead->IsRunning = true;
+                TimerSetTimeout( TimerListHead );
+            }
+            else
+            {
+                TimerListHead = NULL;
+            }
+        }
+        else // Stop the head before it is started
+        {
+            if( TimerListHead->Next != NULL )
+            {
+                remainingTime = obj->Timestamp;
+                TimerListHead = TimerListHead->Next;
+                TimerListHead->Timestamp += remainingTime;
+            }
+            else
+            {
+                TimerListHead = NULL;
+            }
+        }
+    }
+    else // Stop an object within the list
+    {
+        remainingTime = obj->Timestamp;
+
+        while( cur != NULL )
+        {
+            if( cur == obj )
+            {
+                if( cur->Next != NULL )
+                {
+                    cur = cur->Next;
+                    prev->Next = cur;
+                    cur->Timestamp += remainingTime;
+                }
+                else
+                {
+                    cur = NULL;
+                    prev->Next = cur;
+                }
+                break;
+            }
+            else
+            {
+                prev = cur;
+                cur = cur->Next;
+            }
+        }
+    }
+    BoardEnableIrq( );
+}
+
+static bool TimerExists( TimerEvent_t *obj )
+{
+    TimerEvent_t* cur = TimerListHead;
+
+    while( cur != NULL )
+    {
+        if( cur == obj )
+        {
+            return true;
+        }
+        cur = cur->Next;
+    }
+    return false;
+}
+
+void TimerReset( TimerEvent_t *obj )
+{
+    TimerStop( obj );
+    TimerStart( obj );
+}
+
+void TimerSetValue( TimerEvent_t *obj, uint32_t value )
+{
+    TimerStop( obj );
+    obj->Timestamp = value;
+    obj->ReloadValue = value;
+}
+
+TimerTime_t TimerGetValue( void )
+{
+    return RtcGetElapsedAlarmTime( );
+}
+
+TimerTime_t TimerGetCurrentTime( void )
+{
+    return RtcGetTimerValue( );
+}
+
+TimerTime_t TimerGetElapsedTime( TimerTime_t savedTime )
+{
+    return RtcComputeElapsedTime( savedTime );
+}
+
+TimerTime_t TimerGetFutureTime( TimerTime_t eventInFuture )
+{
+    return RtcComputeFutureEventTime( eventInFuture );
+}
+
+static void TimerSetTimeout( TimerEvent_t *obj )
+{
+    HasLoopedThroughMain = 0;
+    obj->Timestamp = RtcGetAdjustedTimeoutValue( obj->Timestamp );
+    RtcSetTimeout( obj->Timestamp );
+}
+
+void TimerLowPowerHandler( void )
+{
+    if( ( TimerListHead != NULL ) && ( TimerListHead->IsRunning == true ) )
+    {
+        if( HasLoopedThroughMain < 5 )
+        {
+            HasLoopedThroughMain++;
+        }
+        else
+        {
+            HasLoopedThroughMain = 0;
+            if( GetBoardPowerSource( ) == BATTERY_POWER )
+            {
+                RtcEnterLowPowerStopMode( );
+            }
+        }
+    }
+}
+
+TimerTime_t TimerTempCompensation( TimerTime_t period, float temperature )
+{
+    return RtcTempCompensation( period, temperature );
+}
+
+void TimerProcess( void )
+{
+    RtcProcess( );
+}