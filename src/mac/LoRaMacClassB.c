--- conflicted
+++ resolved
@@ -1,1945 +1,1861 @@
-/*
- / _____)             _              | |
-( (____  _____ ____ _| |_ _____  ____| |__
- \____ \| ___ |    (_   _) ___ |/ ___)  _ \
- _____) ) ____| | | || |_| ____( (___| | | |
-(______/|_____)_|_|_| \__)_____)\____)_| |_|
-    (C)2013 Semtech
- ___ _____ _   ___ _  _____ ___  ___  ___ ___
-/ __|_   _/_\ / __| |/ / __/ _ \| _ \/ __| __|
-\__ \ | |/ _ \ (__| ' <| _| (_) |   / (__| _|
-|___/ |_/_/ \_\___|_|\_\_| \___/|_|_\\___|___|
-embedded.connectivity.solutions===============
-
-Description: LoRa MAC Class B layer implementation
-
-License: Revised BSD License, see LICENSE.TXT file include in the project
-
-Maintainer: Miguel Luis ( Semtech ), Gregory Cristian ( Semtech ) and Daniel Jaeckle ( STACKFORCE )
-*/
-#include <math.h>
-#include "utilities.h"
-#include "secure-element.h"
-#include "LoRaMac.h"
-#include "LoRaMacClassB.h"
-#include "LoRaMacClassBNvm.h"
-#include "LoRaMacClassBConfig.h"
-#include "LoRaMacCrypto.h"
-#include "LoRaMacConfirmQueue.h"
-#include "radio.h"
-#include "region/Region.h"
-
-#ifdef LORAMAC_CLASSB_ENABLED
-
-
-/*
-<<<<<<< HEAD
- * LoRaMac Class B Context structure for NVM parameters
- * related to ping slots
- */
-typedef struct sLoRaMacClassBPingSlotNvmCtx
-{
-    struct sPingSlotCtrlNvm
-    {
-        /*!
-         * Set when the server assigned a ping slot to the node
-         */
-        uint8_t Assigned         : 1;
-        /*!
-         * Set when a custom frequency is used
-         */
-        uint8_t CustomFreq       : 1;
-    }Ctrl;
-    /*!
-     * Number of ping slots
-     */
-    uint8_t PingNb;
-    /*!
-     * Period of the ping slots
-     */
-    uint16_t PingPeriod;
-    /*!
-     * Reception frequency of the ping slot windows
-     */
-    uint32_t Frequency;
-    /*!
-     * Datarate of the ping slot
-     */
-    int8_t Datarate;
-    /*!
-     * Set to 1, if the FPending bit is set
-     */
-    uint8_t FPendingSet;
-} LoRaMacClassBPingSlotNvmCtx_t;
-
-/*
- * LoRaMac Class B Context structure for NVM parameters
- * related to beaconing
- */
-typedef struct sLoRaMacClassBBeaconNvmCtx
-{
-    struct sBeaconCtrlNvm
-    {
-        /*!
-         * Set if the node has a custom frequency for beaconing and ping slots
-         */
-        uint8_t CustomFreq          : 1;
-    }Ctrl;
-    /*!
-     * Beacon reception frequency
-     */
-    uint32_t Frequency;
-} LoRaMacClassBBeaconNvmCtx_t;
-
-/*
- * LoRaMac Class B Context structure
- */
-typedef struct sLoRaMacClassBNvmCtx
-{
-    /*!
-    * Class B ping slot context
-    */
-    LoRaMacClassBPingSlotNvmCtx_t PingSlotCtx;
-    /*!
-    * Class B beacon context
-    */
-    LoRaMacClassBBeaconNvmCtx_t BeaconCtx;
-} LoRaMacClassBNvmCtx_t;
-
-/*
-=======
->>>>>>> da031ab7
- * LoRaMac Class B Context structure
- */
-typedef struct sLoRaMacClassBCtx
-{
-    /*!
-    * Class B ping slot context
-    */
-    PingSlotContext_t PingSlotCtx;
-    /*!
-    * Class B beacon context
-    */
-    BeaconContext_t BeaconCtx;
-    /*!
-    * State of the beaconing mechanism
-    */
-    BeaconState_t BeaconState;
-    /*!
-    * State of the ping slot mechanism
-    */
-    PingSlotState_t PingSlotState;
-    /*!
-    * State of the multicast slot mechanism
-    */
-    PingSlotState_t MulticastSlotState;
-    /*!
-    * Timer for CLASS B beacon acquisition and tracking.
-    */
-    TimerEvent_t BeaconTimer;
-    /*!
-    * Timer for CLASS B ping slot timer.
-    */
-    TimerEvent_t PingSlotTimer;
-    /*!
-    * Timer for CLASS B multicast ping slot timer.
-    */
-    TimerEvent_t MulticastSlotTimer;
-    /*!
-    * Container for the callbacks related to class b.
-    */
-    LoRaMacClassBCallback_t LoRaMacClassBCallbacks;
-    /*!
-    * Data structure which holds the parameters which needs to be set
-    * in class b operation.
-    */
-    LoRaMacClassBParams_t LoRaMacClassBParams;
-} LoRaMacClassBCtx_t;
-
-/*!
- * Defines the LoRaMac radio events status
- */
-typedef union uLoRaMacClassBEvents
-{
-    uint32_t Value;
-    struct sEvents
-    {
-        uint32_t Beacon        : 1;
-        uint32_t PingSlot      : 1;
-        uint32_t MulticastSlot : 1;
-    }Events;
-}LoRaMacClassBEvents_t;
-
-LoRaMacClassBEvents_t LoRaMacClassBEvents = { .Value = 0 };
-
-/*
- * Module context.
- */
-static LoRaMacClassBCtx_t Ctx;
-
-/*
- * Beacon transmit time precision in milliseconds.
- * The usage of these values shall be determined by the
- * prec value in param field received in a beacon frame.
- * As the time base is milli seconds, the precision will be either 0 ms or 1 ms.
- */
-static const uint8_t BeaconPrecTimeValue[4] = { 0, 1, 1, 1 };
-
-/*!
- * Data structure which holds the parameters which needs to be stored
- * in the NVM.
- */
-static LoRaMacClassBNvmData_t* ClassBNvm;
-
-/*!
- * Computes the Ping Offset
- *
- * \param [IN]  beaconTime      - Time of the recent received beacon
- * \param [IN]  address         - Frame address
- * \param [IN]  pingPeriod      - Ping period of the node
- * \param [OUT] pingOffset      - Pseudo random ping offset
- */
-static void ComputePingOffset( uint64_t beaconTime, uint32_t address, uint16_t pingPeriod, uint16_t *pingOffset )
-{
-    uint8_t buffer[16];
-    uint8_t cipher[16];
-    uint32_t result = 0;
-    /* Refer to chapter 15.2 of the LoRaWAN specification v1.1. The beacon time
-     * GPS time in seconds modulo 2^32
-     */
-    uint32_t time = ( beaconTime % ( ( ( uint64_t ) 1 ) << 32 ) );
-
-    memset1( buffer, 0, 16 );
-    memset1( cipher, 0, 16 );
-
-    buffer[0] = ( time ) & 0xFF;
-    buffer[1] = ( time >> 8 ) & 0xFF;
-    buffer[2] = ( time >> 16 ) & 0xFF;
-    buffer[3] = ( time >> 24 ) & 0xFF;
-
-    buffer[4] = ( address ) & 0xFF;
-    buffer[5] = ( address >> 8 ) & 0xFF;
-    buffer[6] = ( address >> 16 ) & 0xFF;
-    buffer[7] = ( address >> 24 ) & 0xFF;
-
-    SecureElementAesEncrypt( buffer, 16, SLOT_RAND_ZERO_KEY, cipher );
-
-    result = ( ( ( uint32_t ) cipher[0] ) + ( ( ( uint32_t ) cipher[1] ) * 256 ) );
-
-    *pingOffset = ( uint16_t )( result % pingPeriod );
-}
-
-/*!
- * \brief Calculates the downlink frequency for a given channel.
- *
- * \param [IN] channel The channel according to the channel plan.
- *
- * \param [IN] isBeacon Set to true, if the function shall
- *                      calculate the frequency for a beacon.
- *
- * \retval The downlink frequency
- */
-static uint32_t CalcDownlinkFrequency( uint8_t channel, bool isBeacon )
-{
-    GetPhyParams_t getPhy;
-    PhyParam_t phyParam;
-
-    getPhy.Attribute = PHY_PING_SLOT_CHANNEL_FREQ;
-
-    if( isBeacon == true )
-    {
-        getPhy.Attribute = PHY_BEACON_CHANNEL_FREQ;
-    }
-    getPhy.Channel = channel;
-    phyParam = RegionGetPhyParam( *Ctx.LoRaMacClassBParams.LoRaMacRegion, &getPhy );
-
-    return phyParam.Value;
-}
-
-/*!
- * \brief Calculates the downlink channel for the beacon and for
- *        ping slot downlinks.
- *
- * \param [IN] devAddr The address of the device. Assign 0 if its a beacon.
- *
- * \param [IN] beaconTime The beacon time of the beacon.
- *
- * \param [IN] beaconInterval The beacon interval.
- *
- * \param [IN] isBeacon Set to true, if the function shall
- *                      calculate the frequency for a beacon.
- *
- * \retval The downlink channel
- */
-static uint32_t CalcDownlinkChannelAndFrequency( uint32_t devAddr, TimerTime_t beaconTime,
-                                                 TimerTime_t beaconInterval, bool isBeacon )
-{
-    GetPhyParams_t getPhy;
-    PhyParam_t phyParam;
-    uint32_t channel = 0;
-    uint8_t nbChannels = 0;
-    uint8_t offset = 0;
-
-    // Default initialization - ping slot channels
-    getPhy.Attribute = PHY_PING_SLOT_NB_CHANNELS;
-
-    if( isBeacon == true )
-    {
-        // Beacon channels
-        getPhy.Attribute = PHY_BEACON_NB_CHANNELS;
-    }
-    phyParam = RegionGetPhyParam( *Ctx.LoRaMacClassBParams.LoRaMacRegion, &getPhy );
-    nbChannels = ( uint8_t ) phyParam.Value;
-
-    // nbChannels is > 1, when the channel plan requires more than one possible channel
-    // defined by the calculation below.
-    if( nbChannels > 1 )
-    {
-        getPhy.Attribute = PHY_BEACON_CHANNEL_OFFSET;
-        phyParam = RegionGetPhyParam( *Ctx.LoRaMacClassBParams.LoRaMacRegion, &getPhy );
-        offset = ( uint8_t ) phyParam.Value;
-
-        // Calculate the channel for the next downlink
-        channel = devAddr + ( beaconTime / ( beaconInterval / 1000 ) );
-        channel = channel % nbChannels;
-        channel += offset;
-    }
-
-    // Calculate the frequency for the next downlink. This holds
-    // for beacons and ping slots.
-    return CalcDownlinkFrequency( channel, isBeacon );
-}
-
-/*!
- * \brief Calculates the correct frequency and opens up the beacon reception window. Please
- *        note that the variable WindowTimeout and WindowOffset will be updated according
- *        to the current settings. Also, the function perform a calculation only, when
- *        Ctx.BeaconCtx.Ctrl.BeaconAcquired OR Ctx.BeaconCtx.Ctrl.AcquisitionPending is
- *        set to 1.
- *
- * \param [IN] rxConfig Reception parameters for the beacon window.
- *
- * \param [IN] currentSymbolTimeout Current symbol timeout.
- */
-static void CalculateBeaconRxWindowConfig( RxConfigParams_t* rxConfig, uint16_t currentSymbolTimeout )
-{
-    GetPhyParams_t getPhy;
-    PhyParam_t phyParam;
-    uint32_t maxRxError = 0;
-
-    rxConfig->WindowTimeout = currentSymbolTimeout;
-    rxConfig->WindowOffset = 0;
-
-    if( ( Ctx.BeaconCtx.Ctrl.BeaconAcquired == 1 ) || ( Ctx.BeaconCtx.Ctrl.AcquisitionPending == 1 ) )
-    {
-        // Apply the symbol timeout only if we have acquired the beacon
-        // Otherwise, take the window enlargement into account
-        // Read beacon datarate
-        getPhy.Attribute = PHY_BEACON_CHANNEL_DR;
-        phyParam = RegionGetPhyParam( *Ctx.LoRaMacClassBParams.LoRaMacRegion, &getPhy );
-
-        // Compare and assign the maximum between the region specific rx error window time
-        // and time precision received from beacon frame format.
-        maxRxError = MAX( Ctx.LoRaMacClassBParams.LoRaMacParams->SystemMaxRxError,
-                          ( uint32_t ) Ctx.BeaconCtx.BeaconTimePrecision.SubSeconds );
-
-        // Calculate downlink symbols
-        RegionComputeRxWindowParameters( *Ctx.LoRaMacClassBParams.LoRaMacRegion,
-                                        ( int8_t )phyParam.Value, // datarate
-                                        Ctx.LoRaMacClassBParams.LoRaMacParams->MinRxSymbols,
-                                        maxRxError,
-                                        rxConfig );
-    }
-}
-
-/*!
- * \brief Calculates the correct frequency and opens up the beacon reception window.
- *
- * \param [IN] rxTime The reception time which should be setup
- *
- * \param [IN] activateDefaultChannel Set to true, if the function shall setup the default channel
- *
- * \param [IN] symbolTimeout Symbol timeout
- */
-static void RxBeaconSetup( TimerTime_t rxTime, bool activateDefaultChannel, uint16_t symbolTimeout )
-{
-    RxBeaconSetup_t rxBeaconSetup;
-    uint32_t frequency = 0;
-
-    if( activateDefaultChannel == true )
-    {
-        // This is the default frequency in case we don't know when the next
-        // beacon will be transmitted. We select channel 0 as default.
-        frequency = CalcDownlinkFrequency( 0, true );
-    }
-    else
-    {
-        // This is the frequency according to the channel plan
-        frequency = CalcDownlinkChannelAndFrequency( 0, Ctx.BeaconCtx.BeaconTime.Seconds + ( CLASSB_BEACON_INTERVAL / 1000 ),
-                                                     CLASSB_BEACON_INTERVAL, true );
-    }
-
-    if( ClassBNvm->BeaconCtx.Ctrl.CustomFreq == 1 )
-    {
-        // Set the frequency from the BeaconFreqReq
-        frequency = ClassBNvm->BeaconCtx.Frequency;
-    }
-
-    if( Ctx.BeaconCtx.Ctrl.BeaconChannelSet == 1 )
-    {
-        // Set the frequency which was provided by BeaconTimingAns MAC command
-        Ctx.BeaconCtx.Ctrl.BeaconChannelSet = 0;
-        frequency = CalcDownlinkFrequency( Ctx.BeaconCtx.BeaconTimingChannel, true );
-    }
-
-    rxBeaconSetup.SymbolTimeout = symbolTimeout;
-    rxBeaconSetup.RxTime = rxTime;
-    rxBeaconSetup.Frequency = frequency;
-
-    RegionRxBeaconSetup( *Ctx.LoRaMacClassBParams.LoRaMacRegion, &rxBeaconSetup, &Ctx.LoRaMacClassBParams.McpsIndication->RxDatarate );
-
-    Ctx.LoRaMacClassBParams.MlmeIndication->BeaconInfo.Frequency = frequency;
-    Ctx.LoRaMacClassBParams.MlmeIndication->BeaconInfo.Datarate = Ctx.LoRaMacClassBParams.McpsIndication->RxDatarate;
-}
-
-/*!
- * \brief Calculates the next ping slot time.
- *
- * \param [IN] slotOffset The ping slot offset
- * \param [IN] pingPeriod The ping period
- * \param [OUT] timeOffset Time offset of the next slot, based on current time
- *
- * \retval [true: ping slot found, false: no ping slot found]
- */
-static bool CalcNextSlotTime( uint16_t slotOffset, uint16_t pingPeriod, uint16_t pingNb, TimerTime_t* timeOffset )
-{
-    uint8_t currentPingSlot = 0;
-    TimerTime_t slotTime = 0;
-    TimerTime_t currentTime = TimerGetCurrentTime( );
-
-    // Calculate the point in time of the last beacon even if we missed it
-    slotTime = ( ( currentTime - SysTimeToMs( Ctx.BeaconCtx.LastBeaconRx ) ) % CLASSB_BEACON_INTERVAL );
-    slotTime = currentTime - slotTime;
-
-    // Add the reserved time and the ping offset
-    slotTime += CLASSB_BEACON_RESERVED;
-    slotTime += slotOffset * CLASSB_PING_SLOT_WINDOW;
-
-    if( slotTime < currentTime )
-    {
-        currentPingSlot = ( ( currentTime - slotTime ) /
-                          ( pingPeriod * CLASSB_PING_SLOT_WINDOW ) ) + 1;
-        slotTime += ( ( TimerTime_t )( currentPingSlot * pingPeriod ) *
-                    CLASSB_PING_SLOT_WINDOW );
-    }
-
-    if( currentPingSlot < pingNb )
-    {
-        if( slotTime <= ( SysTimeToMs( Ctx.BeaconCtx.NextBeaconRx ) - CLASSB_BEACON_GUARD - CLASSB_PING_SLOT_WINDOW ) )
-        {
-            // Calculate the relative ping slot time
-            slotTime -= currentTime;
-            slotTime -= Radio.GetWakeupTime( );
-            slotTime = TimerTempCompensation( slotTime, Ctx.BeaconCtx.Temperature );
-            *timeOffset = slotTime;
-            return true;
-        }
-    }
-    return false;
-}
-
-/*!
- * \brief Calculates CRC's of the beacon frame
- *
- * \param [IN] buffer Pointer to the data
- * \param [IN] length Length of the data
- *
- * \retval CRC
- */
-static uint16_t BeaconCrc( uint8_t *buffer, uint16_t length )
-{
-    // The CRC calculation follows CCITT
-    const uint16_t polynom = 0x1021;
-    // CRC initial value
-    uint16_t crc = 0x0000;
-
-    if( buffer == NULL )
-    {
-        return 0;
-    }
-
-    for( uint16_t i = 0; i < length; ++i )
-    {
-        crc ^= ( uint16_t ) buffer[i] << 8;
-        for( uint16_t j = 0; j < 8; ++j )
-        {
-            crc = ( crc & 0x8000 ) ? ( crc << 1 ) ^ polynom : ( crc << 1 );
-        }
-    }
-
-    return crc;
-}
-
-static void GetTemperatureLevel( LoRaMacClassBCallback_t *callbacks, BeaconContext_t *beaconCtx )
-{
-    // Measure temperature, if available
-    if( ( callbacks != NULL ) && ( callbacks->GetTemperatureLevel != NULL ) )
-    {
-        beaconCtx->Temperature = callbacks->GetTemperatureLevel( );
-    }
-}
-
-static void InitClassB( void )
-{
-    GetPhyParams_t getPhy;
-    PhyParam_t phyParam;
-
-    // Init events
-    LoRaMacClassBEvents.Value = 0;
-
-    // Init variables to default
-    memset1( ( uint8_t* ) ClassBNvm, 0, sizeof( LoRaMacClassBNvmData_t ) );
-    memset1( ( uint8_t* ) &Ctx.PingSlotCtx, 0, sizeof( PingSlotContext_t ) );
-    memset1( ( uint8_t* ) &Ctx.BeaconCtx, 0, sizeof( BeaconContext_t ) );
-
-    // Setup default temperature
-    Ctx.BeaconCtx.Temperature = 25.0;
-    GetTemperatureLevel( &Ctx.LoRaMacClassBCallbacks, &Ctx.BeaconCtx );
-
-    // Setup default ping slot datarate
-    getPhy.Attribute = PHY_PING_SLOT_CHANNEL_DR;
-    phyParam = RegionGetPhyParam( *Ctx.LoRaMacClassBParams.LoRaMacRegion, &getPhy );
-    ClassBNvm->PingSlotCtx.Datarate = ( int8_t )( phyParam.Value );
-
-    // Setup default FPending bit
-    Ctx.NvmCtx->PingSlotCtx.FPendingSet = 0;
-
-    // Setup default states
-    Ctx.BeaconState = BEACON_STATE_ACQUISITION;
-    Ctx.PingSlotState = PINGSLOT_STATE_CALC_PING_OFFSET;
-    Ctx.MulticastSlotState = PINGSLOT_STATE_CALC_PING_OFFSET;
-}
-
-static void InitClassBDefaults( void )
-{
-    // This function shall reset the Class B settings to default,
-    // but should keep important configurations
-    LoRaMacClassBBeaconNvmData_t beaconCtx = ClassBNvm->BeaconCtx;
-    LoRaMacClassBPingSlotNvmData_t pingSlotCtx = ClassBNvm->PingSlotCtx;
-
-    InitClassB( );
-
-    // Parameters from BeaconFreqReq
-    ClassBNvm->BeaconCtx.Frequency = beaconCtx.Frequency;
-    ClassBNvm->BeaconCtx.Ctrl.CustomFreq = beaconCtx.Ctrl.CustomFreq;
-
-    // Parameters from PingSlotChannelReq
-    ClassBNvm->PingSlotCtx.Ctrl.CustomFreq = pingSlotCtx.Ctrl.CustomFreq;
-    ClassBNvm->PingSlotCtx.Frequency = pingSlotCtx.Frequency;
-    ClassBNvm->PingSlotCtx.Datarate = pingSlotCtx.Datarate;
-}
-
-static void EnlargeWindowTimeout( void )
-{
-    // Update beacon movement
-    Ctx.BeaconCtx.BeaconWindowMovement *= CLASSB_WINDOW_MOVE_EXPANSION_FACTOR;
-    if( Ctx.BeaconCtx.BeaconWindowMovement > CLASSB_WINDOW_MOVE_EXPANSION_MAX )
-    {
-        Ctx.BeaconCtx.BeaconWindowMovement = CLASSB_WINDOW_MOVE_EXPANSION_MAX;
-    }
-    // Update symbol timeout
-    Ctx.BeaconCtx.SymbolTimeout *= CLASSB_BEACON_SYMBOL_TO_EXPANSION_FACTOR;
-    if( Ctx.BeaconCtx.SymbolTimeout > CLASSB_BEACON_SYMBOL_TO_EXPANSION_MAX )
-    {
-        Ctx.BeaconCtx.SymbolTimeout = CLASSB_BEACON_SYMBOL_TO_EXPANSION_MAX;
-    }
-    Ctx.PingSlotCtx.SymbolTimeout *= CLASSB_BEACON_SYMBOL_TO_EXPANSION_FACTOR;
-    if( Ctx.PingSlotCtx.SymbolTimeout > CLASSB_PING_SLOT_SYMBOL_TO_EXPANSION_MAX )
-    {
-        Ctx.PingSlotCtx.SymbolTimeout = CLASSB_PING_SLOT_SYMBOL_TO_EXPANSION_MAX;
-    }
-}
-
-static void ResetWindowTimeout( void )
-{
-    Ctx.BeaconCtx.SymbolTimeout = CLASSB_BEACON_SYMBOL_TO_DEFAULT;
-    Ctx.PingSlotCtx.SymbolTimeout = CLASSB_BEACON_SYMBOL_TO_DEFAULT;
-    Ctx.BeaconCtx.BeaconWindowMovement  = CLASSB_WINDOW_MOVE_DEFAULT;
-}
-
-static TimerTime_t CalcDelayForNextBeacon( TimerTime_t currentTime, TimerTime_t lastBeaconRx )
-{
-    TimerTime_t nextBeaconRxTime = 0;
-
-    // Calculate the point in time of the next beacon
-    nextBeaconRxTime = ( ( currentTime - lastBeaconRx ) % CLASSB_BEACON_INTERVAL );
-    return ( CLASSB_BEACON_INTERVAL - nextBeaconRxTime );
-}
-
-static void IndicateBeaconStatus( LoRaMacEventInfoStatus_t status )
-{
-    if( Ctx.BeaconCtx.Ctrl.ResumeBeaconing == 0 )
-    {
-        Ctx.LoRaMacClassBParams.MlmeIndication->MlmeIndication = MLME_BEACON;
-        Ctx.LoRaMacClassBParams.MlmeIndication->Status = status;
-        Ctx.LoRaMacClassBParams.LoRaMacFlags->Bits.MlmeInd = 1;
-
-        Ctx.LoRaMacClassBParams.LoRaMacFlags->Bits.MacDone = 1;
-    }
-    Ctx.BeaconCtx.Ctrl.ResumeBeaconing = 0;
-}
-
-static TimerTime_t ApplyGuardTime( TimerTime_t beaconEventTime )
-{
-    TimerTime_t timeGuard = beaconEventTime;
-
-    if( timeGuard > CLASSB_BEACON_GUARD )
-    {
-        timeGuard -= CLASSB_BEACON_GUARD;
-    }
-    return timeGuard;
-}
-
-static TimerTime_t UpdateBeaconState( LoRaMacEventInfoStatus_t status,
-                                      TimerTime_t windowMovement, TimerTime_t currentTime )
-
-{
-    TimerTime_t beaconEventTime = 0;
-
-    // Calculate the next beacon RX time
-    beaconEventTime = CalcDelayForNextBeacon( currentTime, SysTimeToMs( Ctx.BeaconCtx.LastBeaconRx ) );
-    Ctx.BeaconCtx.NextBeaconRx = SysTimeFromMs( currentTime + beaconEventTime );
-
-    // Take temperature compensation into account
-    beaconEventTime = TimerTempCompensation( beaconEventTime, Ctx.BeaconCtx.Temperature );
-
-    // Move the window
-    if( beaconEventTime > windowMovement )
-    {
-        beaconEventTime -= windowMovement;
-    }
-    Ctx.BeaconCtx.NextBeaconRxAdjusted = currentTime + beaconEventTime;
-
-    // Start the RX slot state machine for ping and multicast slots
-    LoRaMacClassBStartRxSlots( );
-
-    // Setup an MLME_BEACON indication to inform the upper layer
-    IndicateBeaconStatus( status );
-
-    // Apply guard time
-    return ApplyGuardTime( beaconEventTime );
-}
-
-static uint8_t CalcPingNb( uint16_t periodicity )
-{
-    return 128 / ( 1 << periodicity );
-}
-
-static uint16_t CalcPingPeriod( uint8_t pingNb )
-{
-    return CLASSB_BEACON_WINDOW_SLOTS / pingNb;
-}
-#endif // LORAMAC_CLASSB_ENABLED
-
-void LoRaMacClassBInit( LoRaMacClassBParams_t *classBParams, LoRaMacClassBCallback_t *callbacks,
-                        LoRaMacClassBNvmData_t* nvm )
-{
-#ifdef LORAMAC_CLASSB_ENABLED
-    // Assign non-volatile context
-    if( nvm == NULL )
-    {
-        return;
-    }
-    ClassBNvm = nvm;
-
-<<<<<<< HEAD
-static bool CheckSlotPriority( uint32_t currentAddress, uint8_t currentFPendingSet, uint8_t currentIsMulticast,
-                               uint32_t address, uint8_t fPendingSet, uint8_t isMulticast )
-{
-    if( currentFPendingSet != fPendingSet )
-    {
-        if( currentFPendingSet < fPendingSet )
-        {
-            // New slot sequence has priority. It does not matter
-            // which type it is
-            return true;
-        }
-        return false;
-    }
-    else
-    {
-        // FPendingSet has the same priority level, decide
-        // based on multicast or unicast setting
-        if( currentIsMulticast != isMulticast )
-        {
-            if( currentIsMulticast < isMulticast )
-            {
-                // New slot sequence has priority. Multicasts have
-                // more priority than unicasts
-                return true;
-            }
-            return false;
-        }
-        else
-        {
-            // IsMulticast has the same priority level, decide
-            // based on the highest address
-            if( currentAddress < address )
-            {
-                // New slot sequence has priority. The sequence with
-                // the highest address has priority
-                return true;
-            }
-        }
-    }
-    return false;
-}
-
-#endif // LORAMAC_CLASSB_ENABLED
-
-void LoRaMacClassBInit( LoRaMacClassBParams_t *classBParams, LoRaMacClassBCallback_t *callbacks, LoRaMacClassBNvmEvent classBNvmCtxChanged )
-{
-#ifdef LORAMAC_CLASSB_ENABLED
-=======
->>>>>>> da031ab7
-    // Store callbacks
-    Ctx.LoRaMacClassBCallbacks = *callbacks;
-
-    // Store parameter pointers
-    Ctx.LoRaMacClassBParams = *classBParams;
-
-    // Initialize timers
-    TimerInit( &Ctx.BeaconTimer, LoRaMacClassBBeaconTimerEvent );
-    TimerInit( &Ctx.PingSlotTimer, LoRaMacClassBPingSlotTimerEvent );
-    TimerInit( &Ctx.MulticastSlotTimer, LoRaMacClassBMulticastSlotTimerEvent );
-
-    InitClassB( );
-#endif // LORAMAC_CLASSB_ENABLED
-}
-
-void LoRaMacClassBSetBeaconState( BeaconState_t beaconState )
-{
-#ifdef LORAMAC_CLASSB_ENABLED
-    if( beaconState == BEACON_STATE_ACQUISITION )
-    {
-        // If the MAC has received a time reference for the beacon,
-        // apply the state BEACON_STATE_ACQUISITION_BY_TIME.
-        if( ( Ctx.BeaconCtx.Ctrl.BeaconDelaySet == 1 ) &&
-            ( LoRaMacClassBIsAcquisitionPending( ) == false ) )
-        {
-            Ctx.BeaconState = BEACON_STATE_ACQUISITION_BY_TIME;
-        }
-        else
-        {
-           Ctx.BeaconState = beaconState;
-        }
-    }
-    else
-    {
-        if( ( Ctx.BeaconState != BEACON_STATE_ACQUISITION ) &&
-            ( Ctx.BeaconState != BEACON_STATE_ACQUISITION_BY_TIME ) )
-        {
-            Ctx.BeaconState = beaconState;
-        }
-    }
-#endif // LORAMAC_CLASSB_ENABLED
-}
-
-void LoRaMacClassBSetPingSlotState( PingSlotState_t pingSlotState )
-{
-#ifdef LORAMAC_CLASSB_ENABLED
-    Ctx.PingSlotState = pingSlotState;
-#endif // LORAMAC_CLASSB_ENABLED
-}
-
-void LoRaMacClassBSetMulticastSlotState( PingSlotState_t multicastSlotState )
-{
-#ifdef LORAMAC_CLASSB_ENABLED
-    Ctx.MulticastSlotState = multicastSlotState;
-#endif // LORAMAC_CLASSB_ENABLED
-}
-
-bool LoRaMacClassBIsAcquisitionInProgress( void )
-{
-#ifdef LORAMAC_CLASSB_ENABLED
-    if( Ctx.BeaconState == BEACON_STATE_ACQUISITION_BY_TIME )
-    {
-        // In this case the acquisition is in progress, as the MAC has
-        // a time reference for the next beacon RX.
-        return true;
-    }
-    if( LoRaMacClassBIsAcquisitionPending( ) == true )
-    {
-        // In this case the acquisition is in progress, as the MAC
-        // searches for a beacon.
-        return true;
-    }
-    return false;
-#else
-    return false;
-#endif // LORAMAC_CLASSB_ENABLED
-}
-
-void LoRaMacClassBBeaconTimerEvent( void* context )
-{
-#ifdef LORAMAC_CLASSB_ENABLED
-    Ctx.BeaconCtx.TimeStamp = TimerGetCurrentTime( );
-    TimerStop( &Ctx.BeaconTimer );
-    LoRaMacClassBEvents.Events.Beacon = 1;
-
-    if( Ctx.LoRaMacClassBCallbacks.MacProcessNotify != NULL )
-    {
-        Ctx.LoRaMacClassBCallbacks.MacProcessNotify( );
-    }
-#endif // LORAMAC_CLASSB_ENABLED
-}
-
-#ifdef LORAMAC_CLASSB_ENABLED
-static void LoRaMacClassBProcessBeacon( void )
-{
-    bool activateTimer = false;
-    TimerTime_t beaconEventTime = 1;
-    RxConfigParams_t beaconRxConfig;
-    TimerTime_t currentTime = Ctx.BeaconCtx.TimeStamp;
-
-    // Beacon state machine
-    switch( Ctx.BeaconState )
-    {
-        case BEACON_STATE_ACQUISITION_BY_TIME:
-        {
-            activateTimer = true;
-
-            if( Ctx.BeaconCtx.Ctrl.AcquisitionPending == 1 )
-            {
-                Radio.Sleep();
-                Ctx.BeaconState = BEACON_STATE_LOST;
-            }
-            else
-            {
-                // Default symbol timeouts
-                ResetWindowTimeout( );
-
-                if( Ctx.BeaconCtx.Ctrl.BeaconDelaySet == 1 )
-                {
-                    // The goal is to calculate beaconRxConfig.WindowTimeout
-                    CalculateBeaconRxWindowConfig( &beaconRxConfig, Ctx.BeaconCtx.SymbolTimeout );
-
-                    if( Ctx.BeaconCtx.BeaconTimingDelay > 0 )
-                    {
-                        if( SysTimeToMs( Ctx.BeaconCtx.NextBeaconRx ) > currentTime )
-                        {
-                            // Calculate the time when we expect the next beacon
-                            beaconEventTime = TimerTempCompensation( SysTimeToMs( Ctx.BeaconCtx.NextBeaconRx ) - currentTime, Ctx.BeaconCtx.Temperature );
-
-                            if( ( int32_t ) beaconEventTime > beaconRxConfig.WindowOffset )
-                            {
-                                // Apply the offset of the system error respectively beaconing precision setting
-                                beaconEventTime += beaconRxConfig.WindowOffset;
-                            }
-                        }
-                        else
-                        {
-                            // Reset status provides by BeaconTimingAns
-                            Ctx.BeaconCtx.Ctrl.BeaconDelaySet = 0;
-                            Ctx.BeaconCtx.Ctrl.BeaconChannelSet = 0;
-                            Ctx.BeaconState = BEACON_STATE_ACQUISITION;
-                        }
-                        Ctx.BeaconCtx.BeaconTimingDelay = 0;
-                    }
-                    else
-                    {
-                        activateTimer = false;
-
-                        // Reset status provides by BeaconTimingAns
-                        Ctx.BeaconCtx.Ctrl.BeaconDelaySet = 0;
-                        // Set the node into acquisition mode
-                        Ctx.BeaconCtx.Ctrl.AcquisitionPending = 1;
-
-                        // Don't use the default channel. We know on which
-                        // channel the next beacon will be transmitted
-                        RxBeaconSetup( CLASSB_BEACON_RESERVED, false, beaconRxConfig.WindowTimeout );
-                    }
-                }
-                else
-                {
-                    Ctx.BeaconCtx.NextBeaconRx.Seconds = 0;
-                    Ctx.BeaconCtx.NextBeaconRx.SubSeconds = 0;
-                    Ctx.BeaconCtx.BeaconTimingDelay = 0;
-
-                    Ctx.BeaconState = BEACON_STATE_ACQUISITION;
-                }
-            }
-            break;
-        }
-        case BEACON_STATE_ACQUISITION:
-        {
-            activateTimer = true;
-
-            if( Ctx.BeaconCtx.Ctrl.AcquisitionPending == 1 )
-            {
-                Radio.Sleep();
-                Ctx.BeaconState = BEACON_STATE_LOST;
-            }
-            else
-            {
-                // Default symbol timeouts
-                ResetWindowTimeout( );
-
-                Ctx.BeaconCtx.Ctrl.AcquisitionPending = 1;
-                beaconEventTime = CLASSB_BEACON_INTERVAL;
-
-                // The goal is to calculate beaconRxConfig.WindowTimeout
-                CalculateBeaconRxWindowConfig( &beaconRxConfig, Ctx.BeaconCtx.SymbolTimeout );
-
-                // Start the beacon acquisition. When the MAC has received a beacon in function
-                // RxBeacon successfully, the next state is BEACON_STATE_LOCKED. If the MAC does not
-                // find a beacon, the state machine will stay in state BEACON_STATE_ACQUISITION.
-                // This state detects that a acquisition was pending previously and will change the next
-                // state to BEACON_STATE_LOST.
-                RxBeaconSetup( 0, true, beaconRxConfig.WindowTimeout );
-            }
-            break;
-        }
-        case BEACON_STATE_TIMEOUT:
-        {
-            // We have to update the beacon time, since we missed a beacon
-            Ctx.BeaconCtx.BeaconTime.Seconds += ( CLASSB_BEACON_INTERVAL / 1000 );
-            Ctx.BeaconCtx.BeaconTime.SubSeconds = 0;
-
-            // Enlarge window timeouts to increase the chance to receive the next beacon
-            EnlargeWindowTimeout( );
-
-            // Setup next state
-            Ctx.BeaconState = BEACON_STATE_REACQUISITION;
-        }
-            // Intentional fall through
-        case BEACON_STATE_REACQUISITION:
-        {
-            activateTimer = true;
-
-            // The beacon is no longer acquired
-            Ctx.BeaconCtx.Ctrl.BeaconAcquired = 0;
-
-            // Verify if the maximum beacon less period has been elapsed
-            if( ( currentTime - SysTimeToMs( Ctx.BeaconCtx.LastBeaconRx ) ) > CLASSB_MAX_BEACON_LESS_PERIOD )
-            {
-                Ctx.BeaconState = BEACON_STATE_LOST;
-            }
-            else
-            {
-                // Handle beacon miss
-                beaconEventTime = UpdateBeaconState( LORAMAC_EVENT_INFO_STATUS_BEACON_LOST,
-                                                     Ctx.BeaconCtx.BeaconWindowMovement, currentTime );
-
-                // Setup next state
-                Ctx.BeaconState = BEACON_STATE_IDLE;
-            }
-            break;
-        }
-        case BEACON_STATE_LOCKED:
-        {
-            activateTimer = true;
-
-            // We have received a beacon. Acquisition is no longer pending.
-            Ctx.BeaconCtx.Ctrl.AcquisitionPending = 0;
-
-            // Handle beacon reception
-            beaconEventTime = UpdateBeaconState( LORAMAC_EVENT_INFO_STATUS_BEACON_LOCKED,
-                                                 0, currentTime );
-
-            // Setup the MLME confirm for the MLME_BEACON_ACQUISITION
-            if( Ctx.LoRaMacClassBParams.LoRaMacFlags->Bits.MlmeReq == 1 )
-            {
-                if( LoRaMacConfirmQueueIsCmdActive( MLME_BEACON_ACQUISITION ) == true )
-                {
-                    LoRaMacConfirmQueueSetStatus( LORAMAC_EVENT_INFO_STATUS_OK, MLME_BEACON_ACQUISITION );
-                    Ctx.LoRaMacClassBParams.MlmeConfirm->TxTimeOnAir = 0;
-                }
-            }
-
-            // Setup next state
-            Ctx.BeaconState = BEACON_STATE_IDLE;
-            break;
-        }
-        case BEACON_STATE_IDLE:
-        {
-            activateTimer = true;
-            GetTemperatureLevel( &Ctx.LoRaMacClassBCallbacks, &Ctx.BeaconCtx );
-            beaconEventTime = Ctx.BeaconCtx.NextBeaconRxAdjusted - Radio.GetWakeupTime( );
-            currentTime = TimerGetCurrentTime( );
-
-            // The goal is to calculate beaconRxConfig.WindowTimeout and beaconRxConfig.WindowOffset
-            CalculateBeaconRxWindowConfig( &beaconRxConfig, Ctx.BeaconCtx.SymbolTimeout );
-
-            if( beaconEventTime > currentTime )
-            {
-                Ctx.BeaconState = BEACON_STATE_GUARD;
-                beaconEventTime -= currentTime;
-                beaconEventTime = TimerTempCompensation( beaconEventTime, Ctx.BeaconCtx.Temperature );
-
-                if( ( int32_t ) beaconEventTime > beaconRxConfig.WindowOffset )
-                {
-                    // Apply the offset of the system error respectively beaconing precision setting
-                    beaconEventTime += beaconRxConfig.WindowOffset;
-                }
-            }
-            else
-            {
-                Ctx.BeaconState = BEACON_STATE_REACQUISITION;
-                beaconEventTime = 1;
-            }
-            break;
-        }
-        case BEACON_STATE_GUARD:
-        {
-            Ctx.BeaconState = BEACON_STATE_RX;
-
-            // Stop slot timers
-            LoRaMacClassBStopRxSlots( );
-
-            // Don't use the default channel. We know on which
-            // channel the next beacon will be transmitted
-            RxBeaconSetup( CLASSB_BEACON_RESERVED, false, beaconRxConfig.WindowTimeout );
-            break;
-        }
-        case BEACON_STATE_LOST:
-        {
-            // Handle events
-            if( Ctx.LoRaMacClassBParams.LoRaMacFlags->Bits.MlmeReq == 1 )
-            {
-                if( LoRaMacConfirmQueueIsCmdActive( MLME_BEACON_ACQUISITION ) == true )
-                {
-                    LoRaMacConfirmQueueSetStatus( LORAMAC_EVENT_INFO_STATUS_BEACON_NOT_FOUND, MLME_BEACON_ACQUISITION );
-                }
-            }
-            else
-            {
-                Ctx.LoRaMacClassBParams.MlmeIndication->MlmeIndication = MLME_BEACON_LOST;
-                Ctx.LoRaMacClassBParams.MlmeIndication->Status = LORAMAC_EVENT_INFO_STATUS_OK;
-                Ctx.LoRaMacClassBParams.LoRaMacFlags->Bits.MlmeInd = 1;
-            }
-
-            // Stop slot timers
-            LoRaMacClassBStopRxSlots( );
-
-            // Initialize default state for class b
-            InitClassBDefaults( );
-
-            Ctx.LoRaMacClassBParams.LoRaMacFlags->Bits.MacDone = 1;
-
-            break;
-        }
-        default:
-        {
-            Ctx.BeaconState = BEACON_STATE_ACQUISITION;
-            break;
-        }
-    }
-
-    if( activateTimer == true )
-    {
-        TimerSetValue( &Ctx.BeaconTimer, beaconEventTime );
-        TimerStart( &Ctx.BeaconTimer );
-    }
-}
-#endif // LORAMAC_CLASSB_ENABLED
-
-void LoRaMacClassBPingSlotTimerEvent( void* context )
-{
-#ifdef LORAMAC_CLASSB_ENABLED
-    LoRaMacClassBEvents.Events.PingSlot = 1;
-
-    if( Ctx.LoRaMacClassBCallbacks.MacProcessNotify != NULL )
-    {
-        Ctx.LoRaMacClassBCallbacks.MacProcessNotify( );
-    }
-#endif // LORAMAC_CLASSB_ENABLED
-}
-
-#ifdef LORAMAC_CLASSB_ENABLED
-static void LoRaMacClassBProcessPingSlot( void )
-{
-    static RxConfigParams_t pingSlotRxConfig;
-    TimerTime_t pingSlotTime = 0;
-    uint32_t maxRxError = 0;
-    bool slotHasPriority = false;
-
-    switch( Ctx.PingSlotState )
-    {
-        case PINGSLOT_STATE_CALC_PING_OFFSET:
-        {
-            ComputePingOffset( Ctx.BeaconCtx.BeaconTime.Seconds,
-                               *Ctx.LoRaMacClassBParams.LoRaMacDevAddr,
-                               ClassBNvm->PingSlotCtx.PingPeriod,
-                               &( Ctx.PingSlotCtx.PingOffset ) );
-            Ctx.PingSlotState = PINGSLOT_STATE_SET_TIMER;
-        }
-            // Intentional fall through
-        case PINGSLOT_STATE_SET_TIMER:
-        {
-            if( CalcNextSlotTime( Ctx.PingSlotCtx.PingOffset, ClassBNvm->PingSlotCtx.PingPeriod, ClassBNvm->PingSlotCtx.PingNb, &pingSlotTime ) == true )
-            {
-                if( Ctx.BeaconCtx.Ctrl.BeaconAcquired == 1 )
-                {
-                    // Compare and assign the maximum between the region specific rx error window time
-                    // and time precision received from beacon frame format.
-                    maxRxError = MAX( Ctx.LoRaMacClassBParams.LoRaMacParams->SystemMaxRxError ,
-                                      ( uint32_t ) Ctx.BeaconCtx.BeaconTimePrecision.SubSeconds );
-
-                    // Compute the symbol timeout. Apply it only, if the beacon is acquired
-                    // Otherwise, take the enlargement of the symbols into account.
-                    RegionComputeRxWindowParameters( *Ctx.LoRaMacClassBParams.LoRaMacRegion,
-                                                     ClassBNvm->PingSlotCtx.Datarate,
-                                                     Ctx.LoRaMacClassBParams.LoRaMacParams->MinRxSymbols,
-                                                     maxRxError,
-                                                     &pingSlotRxConfig );
-                    Ctx.PingSlotCtx.SymbolTimeout = pingSlotRxConfig.WindowTimeout;
-
-                    if( ( int32_t )pingSlotTime > pingSlotRxConfig.WindowOffset )
-                    {// Apply the window offset
-                        pingSlotTime += pingSlotRxConfig.WindowOffset;
-                    }
-                }
-
-                // Start the timer if the ping slot time is in range
-                Ctx.PingSlotState = PINGSLOT_STATE_IDLE;
-                TimerSetValue( &Ctx.PingSlotTimer, pingSlotTime );
-                TimerStart( &Ctx.PingSlotTimer );
-            }
-            break;
-        }
-        case PINGSLOT_STATE_IDLE:
-        {
-            uint32_t frequency = ClassBNvm->PingSlotCtx.Frequency;
-
-            // Apply a custom frequency if the following bit is set
-            if( ClassBNvm->PingSlotCtx.Ctrl.CustomFreq == 0 )
-            {
-                // Restore floor plan
-                frequency = CalcDownlinkChannelAndFrequency( *Ctx.LoRaMacClassBParams.LoRaMacDevAddr, Ctx.BeaconCtx.BeaconTime.Seconds,
-                                                             CLASSB_BEACON_INTERVAL, false );
-            }
-
-            if( Ctx.PingSlotCtx.NextMulticastChannel != NULL )
-            {
-                // Verify, if the unicast has priority.
-                slotHasPriority = CheckSlotPriority( *Ctx.LoRaMacClassBParams.LoRaMacDevAddr, Ctx.NvmCtx->PingSlotCtx.FPendingSet, 0,
-                                                     Ctx.PingSlotCtx.NextMulticastChannel->ChannelParams.Address, Ctx.PingSlotCtx.NextMulticastChannel->FPendingSet, 1 );
-            }
-
-            // Open the ping slot window only, if there is no multicast ping slot
-            // open or if the unicast has priority.
-            if( ( Ctx.MulticastSlotState != PINGSLOT_STATE_RX ) || ( slotHasPriority == true ) )
-            {
-                if( Ctx.MulticastSlotState == PINGSLOT_STATE_RX )
-                {
-                    // Close multicast slot window, if necessary. Multicast slots have priority
-                    Radio.Standby( );
-                    Ctx.MulticastSlotState = PINGSLOT_STATE_CALC_PING_OFFSET;
-                    TimerSetValue( &Ctx.MulticastSlotTimer, CLASSB_PING_SLOT_WINDOW );
-                    TimerStart( &Ctx.MulticastSlotTimer );
-                }
-
-                Ctx.PingSlotState = PINGSLOT_STATE_RX;
-
-                pingSlotRxConfig.Datarate = ClassBNvm->PingSlotCtx.Datarate;
-                pingSlotRxConfig.DownlinkDwellTime = Ctx.LoRaMacClassBParams.LoRaMacParams->DownlinkDwellTime;
-                pingSlotRxConfig.Frequency = frequency;
-                pingSlotRxConfig.RxContinuous = false;
-                pingSlotRxConfig.RxSlot = RX_SLOT_WIN_CLASS_B_PING_SLOT;
-                pingSlotRxConfig.NetworkActivation = *Ctx.LoRaMacClassBParams.NetworkActivation;
-
-                RegionRxConfig( *Ctx.LoRaMacClassBParams.LoRaMacRegion, &pingSlotRxConfig, ( int8_t* )&Ctx.LoRaMacClassBParams.McpsIndication->RxDatarate );
-
-                if( pingSlotRxConfig.RxContinuous == false )
-                {
-                    Radio.Rx( Ctx.LoRaMacClassBParams.LoRaMacParams->MaxRxWindow );
-                }
-                else
-                {
-                    Radio.Rx( 0 ); // Continuous mode
-                }
-            }
-            else
-            {
-                // Multicast slots have priority. Skip Rx
-                Ctx.PingSlotState = PINGSLOT_STATE_CALC_PING_OFFSET;
-                TimerSetValue( &Ctx.PingSlotTimer, CLASSB_PING_SLOT_WINDOW );
-                TimerStart( &Ctx.PingSlotTimer );
-            }
-            break;
-        }
-        default:
-        {
-            Ctx.PingSlotState = PINGSLOT_STATE_CALC_PING_OFFSET;
-            break;
-        }
-    }
-}
-#endif // LORAMAC_CLASSB_ENABLED
-
-void LoRaMacClassBMulticastSlotTimerEvent( void* context )
-{
-#ifdef LORAMAC_CLASSB_ENABLED
-    LoRaMacClassBEvents.Events.MulticastSlot = 1;
-
-    if( Ctx.LoRaMacClassBCallbacks.MacProcessNotify != NULL )
-    {
-        Ctx.LoRaMacClassBCallbacks.MacProcessNotify( );
-    }
-#endif // LORAMAC_CLASSB_ENABLED
-}
-
-#ifdef LORAMAC_CLASSB_ENABLED
-static void LoRaMacClassBProcessMulticastSlot( void )
-{
-    static RxConfigParams_t multicastSlotRxConfig;
-    TimerTime_t multicastSlotTime = 0;
-    TimerTime_t slotTime = 0;
-    uint32_t maxRxError = 0;
-    MulticastCtx_t *cur = Ctx.LoRaMacClassBParams.MulticastChannels;
-    bool slotHasPriority = false;
-
-    if( cur == NULL )
-    {
-        return;
-    }
-
-    if( Ctx.MulticastSlotState == PINGSLOT_STATE_RX )
-    {
-        // A multicast slot is already open
-        return;
-    }
-
-    switch( Ctx.MulticastSlotState )
-    {
-        case PINGSLOT_STATE_CALC_PING_OFFSET:
-        {
-            // Compute all offsets for every multicast slots
-            for( uint8_t i = 0; i < 4; i++ )
-            {
-                ComputePingOffset( Ctx.BeaconCtx.BeaconTime.Seconds,
-                                   cur->ChannelParams.Address,
-                                   cur->PingPeriod,
-                                   &( cur->PingOffset ) );
-                cur++;
-            }
-            Ctx.MulticastSlotState = PINGSLOT_STATE_SET_TIMER;
-        }
-            // Intentional fall through
-        case PINGSLOT_STATE_SET_TIMER:
-        {
-            cur = Ctx.LoRaMacClassBParams.MulticastChannels;
-            Ctx.PingSlotCtx.NextMulticastChannel = NULL;
-
-            for( uint8_t i = 0; i < LORAMAC_MAX_MC_CTX; i++ )
-            {
-                // Calculate the next slot time for every multicast slot
-                if( CalcNextSlotTime( cur->PingOffset, cur->PingPeriod, cur->PingNb, &slotTime ) == true )
-                {
-                    if( ( multicastSlotTime == 0 ) || ( multicastSlotTime > slotTime ) )
-                    {
-                        // Update the slot time and the next multicast channel
-                        multicastSlotTime = slotTime;
-                        Ctx.PingSlotCtx.NextMulticastChannel = cur;
-                    }
-                }
-                cur++;
-            }
-
-            // Schedule the next multicast slot
-            if( Ctx.PingSlotCtx.NextMulticastChannel != NULL )
-            {
-                if( Ctx.BeaconCtx.Ctrl.BeaconAcquired == 1 )
-                {
-
-                    // Compare and assign the maximum between the region specific rx error window time
-                    // and time precision received from beacon frame format.
-                    maxRxError = MAX( Ctx.LoRaMacClassBParams.LoRaMacParams->SystemMaxRxError ,
-                                      ( uint32_t ) Ctx.BeaconCtx.BeaconTimePrecision.SubSeconds );
-
-                    RegionComputeRxWindowParameters( *Ctx.LoRaMacClassBParams.LoRaMacRegion,
-                                                    ClassBNvm->PingSlotCtx.Datarate,
-                                                    Ctx.LoRaMacClassBParams.LoRaMacParams->MinRxSymbols,
-                                                    maxRxError,
-                                                    &multicastSlotRxConfig );
-                    Ctx.PingSlotCtx.SymbolTimeout = multicastSlotRxConfig.WindowTimeout;
-                }
-
-                if( ( int32_t )multicastSlotTime > multicastSlotRxConfig.WindowOffset )
-                {// Apply the window offset
-                    multicastSlotTime += multicastSlotRxConfig.WindowOffset;
-                }
-
-                // Start the timer if the ping slot time is in range
-                Ctx.MulticastSlotState = PINGSLOT_STATE_IDLE;
-                TimerSetValue( &Ctx.MulticastSlotTimer, multicastSlotTime );
-                TimerStart( &Ctx.MulticastSlotTimer );
-            }
-            break;
-        }
-        case PINGSLOT_STATE_IDLE:
-        {
-            uint32_t frequency = 0;
-
-            // Verify if the multicast channel is valid
-            if( Ctx.PingSlotCtx.NextMulticastChannel == NULL )
-            {
-                Ctx.MulticastSlotState = PINGSLOT_STATE_CALC_PING_OFFSET;
-                TimerSetValue( &Ctx.MulticastSlotTimer, 1 );
-                TimerStart( &Ctx.MulticastSlotTimer );
-                break;
-            }
-
-            // Apply frequency
-            frequency = Ctx.PingSlotCtx.NextMulticastChannel->ChannelParams.RxParams.ClassB.Frequency;
-
-            // Restore the floor plan frequency if there is no individual frequency assigned
-            if( frequency == 0 )
-            {
-                // Restore floor plan
-                frequency = CalcDownlinkChannelAndFrequency( Ctx.PingSlotCtx.NextMulticastChannel->ChannelParams.Address,
-                                                             Ctx.BeaconCtx.BeaconTime.Seconds, CLASSB_BEACON_INTERVAL, false );
-            }
-
-            // Verify, if the unicast has priority.
-            slotHasPriority = CheckSlotPriority( Ctx.PingSlotCtx.NextMulticastChannel->ChannelParams.Address, Ctx.PingSlotCtx.NextMulticastChannel->FPendingSet, 1,
-                                                 *Ctx.LoRaMacClassBParams.LoRaMacDevAddr, Ctx.NvmCtx->PingSlotCtx.FPendingSet, 0 );
-
-            // Open the ping slot window only, if there is no multicast ping slot
-            // open or if the unicast has priority.
-            if( ( Ctx.PingSlotState != PINGSLOT_STATE_RX ) || ( slotHasPriority == true ) )
-            {
-                if( Ctx.PingSlotState == PINGSLOT_STATE_RX )
-                {
-                    // Close ping slot window, if necessary. Multicast slots have priority
-                    Radio.Standby( );
-                    Ctx.PingSlotState = PINGSLOT_STATE_CALC_PING_OFFSET;
-                    TimerSetValue( &Ctx.PingSlotTimer, CLASSB_PING_SLOT_WINDOW );
-                    TimerStart( &Ctx.PingSlotTimer );
-                }
-
-                Ctx.MulticastSlotState = PINGSLOT_STATE_RX;
-
-                multicastSlotRxConfig.Datarate = Ctx.PingSlotCtx.NextMulticastChannel->ChannelParams.RxParams.ClassB.Datarate;
-                multicastSlotRxConfig.DownlinkDwellTime = Ctx.LoRaMacClassBParams.LoRaMacParams->DownlinkDwellTime;
-                multicastSlotRxConfig.Frequency = frequency;
-                multicastSlotRxConfig.RxContinuous = false;
-                multicastSlotRxConfig.RxSlot = RX_SLOT_WIN_CLASS_B_MULTICAST_SLOT;
-                multicastSlotRxConfig.NetworkActivation = *Ctx.LoRaMacClassBParams.NetworkActivation;
-
-                RegionRxConfig( *Ctx.LoRaMacClassBParams.LoRaMacRegion, &multicastSlotRxConfig, ( int8_t* )&Ctx.LoRaMacClassBParams.McpsIndication->RxDatarate );
-
-                if( multicastSlotRxConfig.RxContinuous == false )
-                {
-                    Radio.Rx( Ctx.LoRaMacClassBParams.LoRaMacParams->MaxRxWindow );
-                }
-                else
-                {
-                    Radio.Rx( 0 ); // Continuous mode
-                }
-            }
-            else
-            {
-                // Unicast slots have priority. Skip Rx
-                Ctx.MulticastSlotState = PINGSLOT_STATE_CALC_PING_OFFSET;
-                TimerSetValue( &Ctx.MulticastSlotTimer, CLASSB_PING_SLOT_WINDOW );
-                TimerStart( &Ctx.MulticastSlotTimer );
-            }
-            break;
-        }
-        default:
-        {
-            Ctx.MulticastSlotState = PINGSLOT_STATE_CALC_PING_OFFSET;
-            break;
-        }
-    }
-}
-#endif // LORAMAC_CLASSB_ENABLED
-
-bool LoRaMacClassBRxBeacon( uint8_t *payload, uint16_t size )
-{
-#ifdef LORAMAC_CLASSB_ENABLED
-    GetPhyParams_t getPhy;
-    PhyParam_t phyParam;
-    bool beaconProcessed = false;
-    uint16_t crc0 = 0;
-    uint16_t crc1 = 0;
-    uint16_t beaconCrc0 = 0;
-    uint16_t beaconCrc1 = 0;
-
-    getPhy.Attribute = PHY_BEACON_FORMAT;
-    phyParam = RegionGetPhyParam( *Ctx.LoRaMacClassBParams.LoRaMacRegion, &getPhy );
-
-    // Verify if we are in the state where we expect a beacon
-    if( ( Ctx.BeaconState == BEACON_STATE_RX ) || ( Ctx.BeaconCtx.Ctrl.AcquisitionPending == 1 ) )
-    {
-        if( size == phyParam.BeaconFormat.BeaconSize )
-        {
-            // A beacon frame is defined as:
-            // Bytes: |  x   |   1   |  4   |  2   |     7      |  y   |  2   |
-            //        |------|-------|------|------|------------|------|------|
-            // Field: | RFU1 | Param | Time | CRC1 | GwSpecific | RFU2 | CRC2 |
-            //
-            // Field RFU1 and RFU2 have variable sizes. It depends on the region specific implementation
-
-            // Read CRC1 field from the frame
-            beaconCrc0 = ( ( uint16_t )payload[phyParam.BeaconFormat.Rfu1Size + 1 + 4] ) & 0x00FF;
-            beaconCrc0 |= ( ( uint16_t )payload[phyParam.BeaconFormat.Rfu1Size + 1 + 4 + 1] << 8 ) & 0xFF00;
-            crc0 = BeaconCrc( payload, phyParam.BeaconFormat.Rfu1Size + 1 + 4 );
-
-            // Validate the first crc of the beacon frame
-            if( crc0 == beaconCrc0 )
-            {
-                // Copy the param field for app layer
-                Ctx.LoRaMacClassBParams.MlmeIndication->BeaconInfo.Param = ( payload[phyParam.BeaconFormat.Rfu1Size] );
-                // Fetch the precise time value in milliseconds that will be used for Rx ping slot delay.
-                Ctx.BeaconCtx.BeaconTimePrecision.SubSeconds = BeaconPrecTimeValue[Ctx.LoRaMacClassBParams.MlmeIndication->BeaconInfo.Param];
-
-                // Read Time field from the frame
-                Ctx.BeaconCtx.BeaconTime.Seconds  = ( ( uint32_t )payload[phyParam.BeaconFormat.Rfu1Size + 1] ) & 0x000000FF;
-                Ctx.BeaconCtx.BeaconTime.Seconds |= ( ( uint32_t )( payload[phyParam.BeaconFormat.Rfu1Size + 2] << 8 ) ) & 0x0000FF00;
-                Ctx.BeaconCtx.BeaconTime.Seconds |= ( ( uint32_t )( payload[phyParam.BeaconFormat.Rfu1Size + 3] << 16 ) ) & 0x00FF0000;
-                Ctx.BeaconCtx.BeaconTime.Seconds |= ( ( uint32_t )( payload[phyParam.BeaconFormat.Rfu1Size + 4] << 24 ) ) & 0xFF000000;
-                Ctx.BeaconCtx.BeaconTime.SubSeconds = 0;
-                Ctx.LoRaMacClassBParams.MlmeIndication->BeaconInfo.Time = Ctx.BeaconCtx.BeaconTime;
-                beaconProcessed = true;
-            }
-
-            // Read CRC2 field from the frame
-            beaconCrc1 = ( ( uint16_t )payload[phyParam.BeaconFormat.Rfu1Size + 1 + 4 + 2 + 7 + phyParam.BeaconFormat.Rfu2Size] ) & 0x00FF;
-            beaconCrc1 |= ( ( uint16_t )payload[phyParam.BeaconFormat.Rfu1Size + 1 + 4 + 2 + 7 + phyParam.BeaconFormat.Rfu2Size + 1] << 8 ) & 0xFF00;
-            crc1 = BeaconCrc( &payload[phyParam.BeaconFormat.Rfu1Size + 1 + 4 + 2], 7 + phyParam.BeaconFormat.Rfu2Size );
-
-            // Validate the second crc of the beacon frame
-            if( crc1 == beaconCrc1 )
-            {
-                // Read GwSpecific field from the frame
-                // The GwSpecific field contains 1 byte InfoDesc and 6 bytes Info
-                Ctx.LoRaMacClassBParams.MlmeIndication->BeaconInfo.GwSpecific.InfoDesc = payload[phyParam.BeaconFormat.Rfu1Size + 1 + 4 + 2];
-                memcpy1( Ctx.LoRaMacClassBParams.MlmeIndication->BeaconInfo.GwSpecific.Info, &payload[phyParam.BeaconFormat.Rfu1Size + 1 + 4 + 2 + 1], 6 );
-            }
-
-            // Reset beacon variables, if one of the crc is valid
-            if( beaconProcessed == true )
-            {
-                uint32_t spreadingFactor = 0;
-                uint32_t bandwith = 0;
-
-                getPhy.Attribute = PHY_BEACON_CHANNEL_DR;
-                phyParam = RegionGetPhyParam( *Ctx.LoRaMacClassBParams.LoRaMacRegion, &getPhy );
-
-                getPhy.Attribute = PHY_SF_FROM_DR;
-                getPhy.Datarate = phyParam.Value;
-                phyParam = RegionGetPhyParam( *Ctx.LoRaMacClassBParams.LoRaMacRegion, &getPhy );
-                spreadingFactor = phyParam.Value;
-
-                getPhy.Attribute = PHY_BW_FROM_DR;
-                phyParam = RegionGetPhyParam( *Ctx.LoRaMacClassBParams.LoRaMacRegion, &getPhy );
-                bandwith = phyParam.Value;
-
-                TimerTime_t time = Radio.TimeOnAir( MODEM_LORA, bandwith, spreadingFactor, 1, 10, true, size, false );
-                SysTime_t timeOnAir;
-                timeOnAir.Seconds = time / 1000;
-                timeOnAir.SubSeconds = time - timeOnAir.Seconds * 1000;
-
-                Ctx.BeaconCtx.LastBeaconRx = Ctx.BeaconCtx.BeaconTime;
-                Ctx.BeaconCtx.LastBeaconRx.Seconds += UNIX_GPS_EPOCH_OFFSET;
-
-                // Update system time.
-                SysTimeSet( SysTimeAdd( Ctx.BeaconCtx.LastBeaconRx, timeOnAir ) );
-
-                Ctx.BeaconCtx.Ctrl.BeaconAcquired = 1;
-                Ctx.BeaconCtx.Ctrl.BeaconMode = 1;
-                ResetWindowTimeout( );
-                Ctx.BeaconState = BEACON_STATE_LOCKED;
-
-                LoRaMacClassBBeaconTimerEvent( NULL );
-            }
-        }
-
-        if( Ctx.BeaconState == BEACON_STATE_RX )
-        {
-            Ctx.BeaconState = BEACON_STATE_TIMEOUT;
-            LoRaMacClassBBeaconTimerEvent( NULL );
-        }
-        // When the MAC listens for a beacon, it is not allowed to process any other
-        // downlink except the beacon frame itself. The reason for this is that no valid downlink window is open.
-        // If it receives a frame which is
-        // 1. not a beacon or
-        // 2. a beacon with a crc fail
-        // the MAC shall ignore the frame completely. Thus, the function must always return true, even if no
-        // valid beacon has been received.
-        beaconProcessed = true;
-    }
-    return beaconProcessed;
-#else
-    return false;
-#endif // LORAMAC_CLASSB_ENABLED
-}
-
-bool LoRaMacClassBIsBeaconExpected( void )
-{
-#ifdef LORAMAC_CLASSB_ENABLED
-    if( ( Ctx.BeaconCtx.Ctrl.AcquisitionPending == 1 ) ||
-        ( Ctx.BeaconState == BEACON_STATE_RX ) )
-    {
-        return true;
-    }
-    return false;
-#else
-    return false;
-#endif // LORAMAC_CLASSB_ENABLED
-}
-
-bool LoRaMacClassBIsPingExpected( void )
-{
-#ifdef LORAMAC_CLASSB_ENABLED
-    if( Ctx.PingSlotState == PINGSLOT_STATE_RX )
-    {
-        return true;
-    }
-    return false;
-#else
-    return false;
-#endif // LORAMAC_CLASSB_ENABLED
-}
-
-bool LoRaMacClassBIsMulticastExpected( void )
-{
-#ifdef LORAMAC_CLASSB_ENABLED
-    if( Ctx.MulticastSlotState == PINGSLOT_STATE_RX )
-    {
-        return true;
-    }
-    return false;
-#else
-    return false;
-#endif // LORAMAC_CLASSB_ENABLED
-}
-
-bool LoRaMacClassBIsAcquisitionPending( void )
-{
-#ifdef LORAMAC_CLASSB_ENABLED
-    if( Ctx.BeaconCtx.Ctrl.AcquisitionPending == 1 )
-    {
-        return true;
-    }
-    return false;
-#else
-    return false;
-#endif // LORAMAC_CLASSB_ENABLED
-}
-
-bool LoRaMacClassBIsBeaconModeActive( void )
-{
-#ifdef LORAMAC_CLASSB_ENABLED
-    if( ( Ctx.BeaconCtx.Ctrl.BeaconMode == 1 ) ||
-        ( Ctx.BeaconState == BEACON_STATE_ACQUISITION_BY_TIME ) )
-    {
-        return true;
-    }
-    return false;
-#else
-    return false;
-#endif // LORAMAC_CLASSB_ENABLED
-}
-
-void LoRaMacClassBSetPingSlotInfo( uint8_t periodicity )
-{
-#ifdef LORAMAC_CLASSB_ENABLED
-    ClassBNvm->PingSlotCtx.PingNb = CalcPingNb( periodicity );
-    ClassBNvm->PingSlotCtx.PingPeriod = CalcPingPeriod( ClassBNvm->PingSlotCtx.PingNb );
-#endif // LORAMAC_CLASSB_ENABLED
-}
-
-void LoRaMacClassBHaltBeaconing( void )
-{
-#ifdef LORAMAC_CLASSB_ENABLED
-    if( Ctx.BeaconCtx.Ctrl.BeaconMode == 1 )
-    {
-        if( ( Ctx.BeaconState == BEACON_STATE_TIMEOUT ) ||
-            ( Ctx.BeaconState == BEACON_STATE_LOST ) )
-        {
-            // Update the state machine before halt
-            LoRaMacClassBBeaconTimerEvent( NULL );
-        }
-
-        CRITICAL_SECTION_BEGIN( );
-        LoRaMacClassBEvents.Events.Beacon = 0;
-        CRITICAL_SECTION_END( );
-
-        // Halt ping slot state machine
-        TimerStop( &Ctx.BeaconTimer );
-
-        // Halt beacon state machine
-        Ctx.BeaconState = BEACON_STATE_HALT;
-
-        // Halt ping and multicast slot state machines
-        LoRaMacClassBStopRxSlots( );
-    }
-#endif // LORAMAC_CLASSB_ENABLED
-}
-
-void LoRaMacClassBResumeBeaconing( void )
-{
-#ifdef LORAMAC_CLASSB_ENABLED
-    if( Ctx.BeaconState == BEACON_STATE_HALT )
-    {
-        Ctx.BeaconCtx.Ctrl.ResumeBeaconing = 1;
-
-        // Set default state
-        Ctx.BeaconState = BEACON_STATE_LOCKED;
-
-        if( Ctx.BeaconCtx.Ctrl.BeaconAcquired == 0 )
-        {
-            // Set the default state for beacon less operation
-            Ctx.BeaconState = BEACON_STATE_REACQUISITION;
-        }
-
-        LoRaMacClassBBeaconTimerEvent( NULL );
-    }
-#endif // LORAMAC_CLASSB_ENABLED
-}
-
-LoRaMacStatus_t LoRaMacClassBSwitchClass( DeviceClass_t nextClass )
-{
-#ifdef LORAMAC_CLASSB_ENABLED
-    if( nextClass == CLASS_B )
-    {// Switch to from class a to class b
-        if( ( Ctx.BeaconCtx.Ctrl.BeaconMode == 1 ) && ( ClassBNvm->PingSlotCtx.Ctrl.Assigned == 1 ) )
-        {
-            return LORAMAC_STATUS_OK;
-        }
-    }
-    if( nextClass == CLASS_A )
-    {// Switch from class b to class a
-        LoRaMacClassBHaltBeaconing( );
-
-        // Initialize default state for class b
-        InitClassBDefaults( );
-
-        return LORAMAC_STATUS_OK;
-    }
-    return LORAMAC_STATUS_SERVICE_UNKNOWN;
-#else
-    return LORAMAC_STATUS_SERVICE_UNKNOWN;
-#endif // LORAMAC_CLASSB_ENABLED
-}
-
-LoRaMacStatus_t LoRaMacClassBMibGetRequestConfirm( MibRequestConfirm_t *mibGet )
-{
-#ifdef LORAMAC_CLASSB_ENABLED
-    LoRaMacStatus_t status;
-
-    switch( mibGet->Type )
-    {
-        case MIB_PING_SLOT_DATARATE:
-        {
-            mibGet->Param.PingSlotDatarate = ClassBNvm->PingSlotCtx.Datarate;
-            break;
-        }
-        default:
-        {
-            status = LORAMAC_STATUS_SERVICE_UNKNOWN;
-            break;
-        }
-    }
-    return status;
-#else
-    return LORAMAC_STATUS_SERVICE_UNKNOWN;
-#endif // LORAMAC_CLASSB_ENABLED
-}
-
-LoRaMacStatus_t LoRaMacMibClassBSetRequestConfirm( MibRequestConfirm_t *mibSet )
-{
-#ifdef LORAMAC_CLASSB_ENABLED
-    LoRaMacStatus_t status;
-
-    switch( mibSet->Type )
-    {
-        case MIB_PING_SLOT_DATARATE:
-        {
-            ClassBNvm->PingSlotCtx.Datarate = mibSet->Param.PingSlotDatarate;
-            break;
-        }
-        default:
-        {
-            status = LORAMAC_STATUS_SERVICE_UNKNOWN;
-            break;
-        }
-    }
-    return status;
-#else
-    return LORAMAC_STATUS_SERVICE_UNKNOWN;
-#endif // LORAMAC_CLASSB_ENABLED
-}
-
-void LoRaMacClassBPingSlotInfoAns( void )
-{
-#ifdef LORAMAC_CLASSB_ENABLED
-    if( LoRaMacConfirmQueueIsCmdActive( MLME_PING_SLOT_INFO ) == true )
-    {
-        LoRaMacConfirmQueueSetStatus( LORAMAC_EVENT_INFO_STATUS_OK, MLME_PING_SLOT_INFO );
-        ClassBNvm->PingSlotCtx.Ctrl.Assigned = 1;
-    }
-#endif // LORAMAC_CLASSB_ENABLED
-}
-
-uint8_t LoRaMacClassBPingSlotChannelReq( uint8_t datarate, uint32_t frequency )
-{
-#ifdef LORAMAC_CLASSB_ENABLED
-    uint8_t status = 0x03;
-    VerifyParams_t verify;
-    bool isCustomFreq = false;
-
-    if( frequency != 0 )
-    {
-        isCustomFreq = true;
-        verify.Frequency = frequency;
-        if( RegionVerify( *Ctx.LoRaMacClassBParams.LoRaMacRegion, &verify, PHY_FREQUENCY ) == false )
-        {
-            status &= 0xFE; // Channel frequency KO
-        }
-    }
-
-    verify.DatarateParams.Datarate = datarate;
-    verify.DatarateParams.DownlinkDwellTime = Ctx.LoRaMacClassBParams.LoRaMacParams->DownlinkDwellTime;
-
-    if( RegionVerify( *Ctx.LoRaMacClassBParams.LoRaMacRegion, &verify, PHY_RX_DR ) == false )
-    {
-        status &= 0xFD; // Datarate range KO
-    }
-
-    if( status == 0x03 )
-    {
-        if( isCustomFreq == true )
-        {
-            ClassBNvm->PingSlotCtx.Ctrl.CustomFreq = 1;
-            ClassBNvm->PingSlotCtx.Frequency = frequency;
-        }
-        else
-        {
-            ClassBNvm->PingSlotCtx.Ctrl.CustomFreq = 0;
-            ClassBNvm->PingSlotCtx.Frequency = 0;
-        }
-        ClassBNvm->PingSlotCtx.Datarate = datarate;
-    }
-
-    return status;
-#else
-    return 0;
-#endif // LORAMAC_CLASSB_ENABLED
-}
-
-void LoRaMacClassBBeaconTimingAns( uint16_t beaconTimingDelay, uint8_t beaconTimingChannel, TimerTime_t lastRxDone )
-{
-#ifdef LORAMAC_CLASSB_ENABLED
-    Ctx.BeaconCtx.BeaconTimingDelay = ( CLASSB_BEACON_DELAY_BEACON_TIMING_ANS * beaconTimingDelay );
-    Ctx.BeaconCtx.BeaconTimingChannel = beaconTimingChannel;
-
-    if( LoRaMacConfirmQueueIsCmdActive( MLME_BEACON_TIMING ) == true )
-    {
-        if( Ctx.BeaconCtx.BeaconTimingDelay > CLASSB_BEACON_INTERVAL )
-        {
-            // We missed the beacon already
-            Ctx.BeaconCtx.BeaconTimingDelay = 0;
-            Ctx.BeaconCtx.BeaconTimingChannel = 0;
-            LoRaMacConfirmQueueSetStatus( LORAMAC_EVENT_INFO_STATUS_BEACON_NOT_FOUND, MLME_BEACON_TIMING );
-        }
-        else
-        {
-            Ctx.BeaconCtx.Ctrl.BeaconDelaySet = 1;
-            Ctx.BeaconCtx.Ctrl.BeaconChannelSet = 1;
-            Ctx.BeaconCtx.NextBeaconRx = SysTimeFromMs( lastRxDone + Ctx.BeaconCtx.BeaconTimingDelay );
-            LoRaMacConfirmQueueSetStatus( LORAMAC_EVENT_INFO_STATUS_OK, MLME_BEACON_TIMING );
-        }
-
-        Ctx.LoRaMacClassBParams.MlmeConfirm->BeaconTimingDelay = Ctx.BeaconCtx.BeaconTimingDelay;
-        Ctx.LoRaMacClassBParams.MlmeConfirm->BeaconTimingChannel = Ctx.BeaconCtx.BeaconTimingChannel;
-    }
-#endif // LORAMAC_CLASSB_ENABLED
-}
-
-void LoRaMacClassBDeviceTimeAns( void )
-{
-#ifdef LORAMAC_CLASSB_ENABLED
-
-    SysTime_t nextBeacon = SysTimeGet( );
-    uint32_t currentTimeMs = SysTimeToMs( nextBeacon );
-
-    nextBeacon.Seconds = nextBeacon.Seconds + ( 128 - ( nextBeacon.Seconds % 128 ) );
-    nextBeacon.SubSeconds = 0;
-
-    Ctx.BeaconCtx.NextBeaconRx = nextBeacon;
-    Ctx.BeaconCtx.LastBeaconRx = SysTimeSub( Ctx.BeaconCtx.NextBeaconRx, ( SysTime_t ){ .Seconds = CLASSB_BEACON_INTERVAL / 1000, .SubSeconds = 0 } );
-
-    if( LoRaMacConfirmQueueIsCmdActive( MLME_DEVICE_TIME ) == true )
-    {
-        if( currentTimeMs > SysTimeToMs( Ctx.BeaconCtx.NextBeaconRx ) )
-        {
-            // We missed the beacon already
-            Ctx.BeaconCtx.LastBeaconRx.Seconds = 0;
-            Ctx.BeaconCtx.LastBeaconRx.SubSeconds = 0;
-            Ctx.BeaconCtx.NextBeaconRx.Seconds = 0;
-            Ctx.BeaconCtx.NextBeaconRx.SubSeconds = 0;
-            LoRaMacConfirmQueueSetStatus( LORAMAC_EVENT_INFO_STATUS_BEACON_NOT_FOUND, MLME_DEVICE_TIME );
-        }
-        else
-        {
-            Ctx.BeaconCtx.Ctrl.BeaconDelaySet = 1;
-            Ctx.BeaconCtx.BeaconTimingDelay = SysTimeToMs( Ctx.BeaconCtx.NextBeaconRx ) - currentTimeMs;
-            Ctx.BeaconCtx.BeaconTime.Seconds = nextBeacon.Seconds - UNIX_GPS_EPOCH_OFFSET - 128;
-            Ctx.BeaconCtx.BeaconTime.SubSeconds = 0;
-            LoRaMacConfirmQueueSetStatus( LORAMAC_EVENT_INFO_STATUS_OK, MLME_DEVICE_TIME );
-        }
-    }
-#endif // LORAMAC_CLASSB_ENABLED
-}
-
-bool LoRaMacClassBBeaconFreqReq( uint32_t frequency )
-{
-#ifdef LORAMAC_CLASSB_ENABLED
-    VerifyParams_t verify;
-
-    if( frequency != 0 )
-    {
-        verify.Frequency = frequency;
-
-        if( RegionVerify( *Ctx.LoRaMacClassBParams.LoRaMacRegion, &verify, PHY_FREQUENCY ) == true )
-        {
-            ClassBNvm->BeaconCtx.Ctrl.CustomFreq = 1;
-            ClassBNvm->BeaconCtx.Frequency = frequency;
-            return true;
-        }
-    }
-    else
-    {
-        ClassBNvm->BeaconCtx.Ctrl.CustomFreq = 0;
-        return true;
-    }
-    return false;
-#else
-    return false;
-#endif // LORAMAC_CLASSB_ENABLED
-}
-
-TimerTime_t LoRaMacClassBIsUplinkCollision( TimerTime_t txTimeOnAir )
-{
-#ifdef LORAMAC_CLASSB_ENABLED
-    TimerTime_t currentTime = TimerGetCurrentTime( );
-    TimerTime_t beaconReserved = 0;
-    TimerTime_t nextBeacon = SysTimeToMs( Ctx.BeaconCtx.NextBeaconRx );
-
-    beaconReserved = nextBeacon -
-                     CLASSB_BEACON_GUARD -
-                     Ctx.LoRaMacClassBParams.LoRaMacParams->ReceiveDelay1 -
-                     Ctx.LoRaMacClassBParams.LoRaMacParams->ReceiveDelay2 -
-                     txTimeOnAir;
-
-    // Check if the next beacon will be received during the next uplink.
-    if( ( currentTime >= beaconReserved ) && ( currentTime < ( nextBeacon + CLASSB_BEACON_RESERVED ) ) )
-    {// Next beacon will be sent during the next uplink.
-        return CLASSB_BEACON_RESERVED;
-    }
-    return 0;
-#else
-    return 0;
-#endif // LORAMAC_CLASSB_ENABLED
-}
-
-void LoRaMacClassBStopRxSlots( void )
-{
-#ifdef LORAMAC_CLASSB_ENABLED
-    TimerStop( &Ctx.PingSlotTimer );
-    TimerStop( &Ctx.MulticastSlotTimer );
-
-    CRITICAL_SECTION_BEGIN( );
-    LoRaMacClassBEvents.Events.PingSlot = 0;
-    LoRaMacClassBEvents.Events.MulticastSlot = 0;
-    CRITICAL_SECTION_END( );
-#endif // LORAMAC_CLASSB_ENABLED
-}
-
-void LoRaMacClassBStartRxSlots( void )
-{
-#ifdef LORAMAC_CLASSB_ENABLED
-    if( ClassBNvm->PingSlotCtx.Ctrl.Assigned == 1 )
-    {
-        Ctx.PingSlotState = PINGSLOT_STATE_CALC_PING_OFFSET;
-        TimerSetValue( &Ctx.PingSlotTimer, 1 );
-        TimerStart( &Ctx.PingSlotTimer );
-
-        Ctx.MulticastSlotState = PINGSLOT_STATE_CALC_PING_OFFSET;
-        TimerSetValue( &Ctx.MulticastSlotTimer, 1 );
-        TimerStart( &Ctx.MulticastSlotTimer );
-    }
-#endif // LORAMAC_CLASSB_ENABLED
-}
-
-void LoRaMacClassBSetMulticastPeriodicity( MulticastCtx_t* multicastChannel )
-{
-#ifdef LORAMAC_CLASSB_ENABLED
-    if( multicastChannel != NULL )
-    {
-        multicastChannel->PingNb = CalcPingNb( multicastChannel->ChannelParams.RxParams.ClassB.Periodicity );
-        multicastChannel->PingPeriod = CalcPingPeriod( multicastChannel->PingNb );
-    }
-#endif // LORAMAC_CLASSB_ENABLED
-}
-
-void LoRaMacClassBSetFPendingBit( uint32_t address, uint8_t fPendingSet )
-{
-#ifdef LORAMAC_CLASSB_ENABLED
-    MulticastCtx_t *cur = Ctx.LoRaMacClassBParams.MulticastChannels;
-
-    if( address == *Ctx.LoRaMacClassBParams.LoRaMacDevAddr )
-    {
-        // Unicast
-        Ctx.NvmCtx->PingSlotCtx.FPendingSet = fPendingSet;
-    }
-    else
-    {
-        for( uint8_t i = 0; i < LORAMAC_MAX_MC_CTX; i++ )
-        {
-            if( cur != NULL )
-            {
-                // Set the fPending bit, if its a multicast
-                if( address == cur->ChannelParams.Address )
-                {
-                    cur->FPendingSet = fPendingSet;
-                }
-            }
-            cur++;
-        }
-    }
-#endif
-}
-
-void LoRaMacClassBProcess( void )
-{
-#ifdef LORAMAC_CLASSB_ENABLED
-    LoRaMacClassBEvents_t events;
-
-    CRITICAL_SECTION_BEGIN( );
-    events = LoRaMacClassBEvents;
-    LoRaMacClassBEvents.Value = 0;
-    CRITICAL_SECTION_END( );
-
-    if( events.Value != 0 )
-    {
-        if( events.Events.Beacon == 1 )
-        {
-            LoRaMacClassBProcessBeacon( );
-        }
-        if( events.Events.PingSlot == 1 )
-        {
-            LoRaMacClassBProcessPingSlot( );
-        }
-        if( events.Events.MulticastSlot == 1 )
-        {
-            LoRaMacClassBProcessMulticastSlot( );
-        }
-    }
-#endif // LORAMAC_CLASSB_ENABLED
-}
+/*
+ / _____)             _              | |
+( (____  _____ ____ _| |_ _____  ____| |__
+ \____ \| ___ |    (_   _) ___ |/ ___)  _ \
+ _____) ) ____| | | || |_| ____( (___| | | |
+(______/|_____)_|_|_| \__)_____)\____)_| |_|
+    (C)2013 Semtech
+ ___ _____ _   ___ _  _____ ___  ___  ___ ___
+/ __|_   _/_\ / __| |/ / __/ _ \| _ \/ __| __|
+\__ \ | |/ _ \ (__| ' <| _| (_) |   / (__| _|
+|___/ |_/_/ \_\___|_|\_\_| \___/|_|_\\___|___|
+embedded.connectivity.solutions===============
+
+Description: LoRa MAC Class B layer implementation
+
+License: Revised BSD License, see LICENSE.TXT file include in the project
+
+Maintainer: Miguel Luis ( Semtech ), Gregory Cristian ( Semtech ) and Daniel Jaeckle ( STACKFORCE )
+*/
+#include <math.h>
+#include "utilities.h"
+#include "secure-element.h"
+#include "LoRaMac.h"
+#include "LoRaMacClassB.h"
+#include "LoRaMacClassBNvm.h"
+#include "LoRaMacClassBConfig.h"
+#include "LoRaMacCrypto.h"
+#include "LoRaMacConfirmQueue.h"
+#include "radio.h"
+#include "region/Region.h"
+
+#ifdef LORAMAC_CLASSB_ENABLED
+
+
+/*
+ * LoRaMac Class B Context structure
+ */
+typedef struct sLoRaMacClassBCtx
+{
+    /*!
+    * Class B ping slot context
+    */
+    PingSlotContext_t PingSlotCtx;
+    /*!
+    * Class B beacon context
+    */
+    BeaconContext_t BeaconCtx;
+    /*!
+    * State of the beaconing mechanism
+    */
+    BeaconState_t BeaconState;
+    /*!
+    * State of the ping slot mechanism
+    */
+    PingSlotState_t PingSlotState;
+    /*!
+    * State of the multicast slot mechanism
+    */
+    PingSlotState_t MulticastSlotState;
+    /*!
+    * Timer for CLASS B beacon acquisition and tracking.
+    */
+    TimerEvent_t BeaconTimer;
+    /*!
+    * Timer for CLASS B ping slot timer.
+    */
+    TimerEvent_t PingSlotTimer;
+    /*!
+    * Timer for CLASS B multicast ping slot timer.
+    */
+    TimerEvent_t MulticastSlotTimer;
+    /*!
+    * Container for the callbacks related to class b.
+    */
+    LoRaMacClassBCallback_t LoRaMacClassBCallbacks;
+    /*!
+    * Data structure which holds the parameters which needs to be set
+    * in class b operation.
+    */
+    LoRaMacClassBParams_t LoRaMacClassBParams;
+} LoRaMacClassBCtx_t;
+
+/*!
+ * Defines the LoRaMac radio events status
+ */
+typedef union uLoRaMacClassBEvents
+{
+    uint32_t Value;
+    struct sEvents
+    {
+        uint32_t Beacon        : 1;
+        uint32_t PingSlot      : 1;
+        uint32_t MulticastSlot : 1;
+    }Events;
+}LoRaMacClassBEvents_t;
+
+LoRaMacClassBEvents_t LoRaMacClassBEvents = { .Value = 0 };
+
+/*
+ * Module context.
+ */
+static LoRaMacClassBCtx_t Ctx;
+
+/*
+ * Beacon transmit time precision in milliseconds.
+ * The usage of these values shall be determined by the
+ * prec value in param field received in a beacon frame.
+ * As the time base is milli seconds, the precision will be either 0 ms or 1 ms.
+ */
+static const uint8_t BeaconPrecTimeValue[4] = { 0, 1, 1, 1 };
+
+/*!
+ * Data structure which holds the parameters which needs to be stored
+ * in the NVM.
+ */
+static LoRaMacClassBNvmData_t* ClassBNvm;
+
+/*!
+ * Computes the Ping Offset
+ *
+ * \param [IN]  beaconTime      - Time of the recent received beacon
+ * \param [IN]  address         - Frame address
+ * \param [IN]  pingPeriod      - Ping period of the node
+ * \param [OUT] pingOffset      - Pseudo random ping offset
+ */
+static void ComputePingOffset( uint64_t beaconTime, uint32_t address, uint16_t pingPeriod, uint16_t *pingOffset )
+{
+    uint8_t buffer[16];
+    uint8_t cipher[16];
+    uint32_t result = 0;
+    /* Refer to chapter 15.2 of the LoRaWAN specification v1.1. The beacon time
+     * GPS time in seconds modulo 2^32
+     */
+    uint32_t time = ( beaconTime % ( ( ( uint64_t ) 1 ) << 32 ) );
+
+    memset1( buffer, 0, 16 );
+    memset1( cipher, 0, 16 );
+
+    buffer[0] = ( time ) & 0xFF;
+    buffer[1] = ( time >> 8 ) & 0xFF;
+    buffer[2] = ( time >> 16 ) & 0xFF;
+    buffer[3] = ( time >> 24 ) & 0xFF;
+
+    buffer[4] = ( address ) & 0xFF;
+    buffer[5] = ( address >> 8 ) & 0xFF;
+    buffer[6] = ( address >> 16 ) & 0xFF;
+    buffer[7] = ( address >> 24 ) & 0xFF;
+
+    SecureElementAesEncrypt( buffer, 16, SLOT_RAND_ZERO_KEY, cipher );
+
+    result = ( ( ( uint32_t ) cipher[0] ) + ( ( ( uint32_t ) cipher[1] ) * 256 ) );
+
+    *pingOffset = ( uint16_t )( result % pingPeriod );
+}
+
+/*!
+ * \brief Calculates the downlink frequency for a given channel.
+ *
+ * \param [IN] channel The channel according to the channel plan.
+ *
+ * \param [IN] isBeacon Set to true, if the function shall
+ *                      calculate the frequency for a beacon.
+ *
+ * \retval The downlink frequency
+ */
+static uint32_t CalcDownlinkFrequency( uint8_t channel, bool isBeacon )
+{
+    GetPhyParams_t getPhy;
+    PhyParam_t phyParam;
+
+    getPhy.Attribute = PHY_PING_SLOT_CHANNEL_FREQ;
+
+    if( isBeacon == true )
+    {
+        getPhy.Attribute = PHY_BEACON_CHANNEL_FREQ;
+    }
+    getPhy.Channel = channel;
+    phyParam = RegionGetPhyParam( *Ctx.LoRaMacClassBParams.LoRaMacRegion, &getPhy );
+
+    return phyParam.Value;
+}
+
+/*!
+ * \brief Calculates the downlink channel for the beacon and for
+ *        ping slot downlinks.
+ *
+ * \param [IN] devAddr The address of the device. Assign 0 if its a beacon.
+ *
+ * \param [IN] beaconTime The beacon time of the beacon.
+ *
+ * \param [IN] beaconInterval The beacon interval.
+ *
+ * \param [IN] isBeacon Set to true, if the function shall
+ *                      calculate the frequency for a beacon.
+ *
+ * \retval The downlink channel
+ */
+static uint32_t CalcDownlinkChannelAndFrequency( uint32_t devAddr, TimerTime_t beaconTime,
+                                                 TimerTime_t beaconInterval, bool isBeacon )
+{
+    GetPhyParams_t getPhy;
+    PhyParam_t phyParam;
+    uint32_t channel = 0;
+    uint8_t nbChannels = 0;
+    uint8_t offset = 0;
+
+    // Default initialization - ping slot channels
+    getPhy.Attribute = PHY_PING_SLOT_NB_CHANNELS;
+
+    if( isBeacon == true )
+    {
+        // Beacon channels
+        getPhy.Attribute = PHY_BEACON_NB_CHANNELS;
+    }
+    phyParam = RegionGetPhyParam( *Ctx.LoRaMacClassBParams.LoRaMacRegion, &getPhy );
+    nbChannels = ( uint8_t ) phyParam.Value;
+
+    // nbChannels is > 1, when the channel plan requires more than one possible channel
+    // defined by the calculation below.
+    if( nbChannels > 1 )
+    {
+        getPhy.Attribute = PHY_BEACON_CHANNEL_OFFSET;
+        phyParam = RegionGetPhyParam( *Ctx.LoRaMacClassBParams.LoRaMacRegion, &getPhy );
+        offset = ( uint8_t ) phyParam.Value;
+
+        // Calculate the channel for the next downlink
+        channel = devAddr + ( beaconTime / ( beaconInterval / 1000 ) );
+        channel = channel % nbChannels;
+        channel += offset;
+    }
+
+    // Calculate the frequency for the next downlink. This holds
+    // for beacons and ping slots.
+    return CalcDownlinkFrequency( channel, isBeacon );
+}
+
+/*!
+ * \brief Calculates the correct frequency and opens up the beacon reception window. Please
+ *        note that the variable WindowTimeout and WindowOffset will be updated according
+ *        to the current settings. Also, the function perform a calculation only, when
+ *        Ctx.BeaconCtx.Ctrl.BeaconAcquired OR Ctx.BeaconCtx.Ctrl.AcquisitionPending is
+ *        set to 1.
+ *
+ * \param [IN] rxConfig Reception parameters for the beacon window.
+ *
+ * \param [IN] currentSymbolTimeout Current symbol timeout.
+ */
+static void CalculateBeaconRxWindowConfig( RxConfigParams_t* rxConfig, uint16_t currentSymbolTimeout )
+{
+    GetPhyParams_t getPhy;
+    PhyParam_t phyParam;
+    uint32_t maxRxError = 0;
+
+    rxConfig->WindowTimeout = currentSymbolTimeout;
+    rxConfig->WindowOffset = 0;
+
+    if( ( Ctx.BeaconCtx.Ctrl.BeaconAcquired == 1 ) || ( Ctx.BeaconCtx.Ctrl.AcquisitionPending == 1 ) )
+    {
+        // Apply the symbol timeout only if we have acquired the beacon
+        // Otherwise, take the window enlargement into account
+        // Read beacon datarate
+        getPhy.Attribute = PHY_BEACON_CHANNEL_DR;
+        phyParam = RegionGetPhyParam( *Ctx.LoRaMacClassBParams.LoRaMacRegion, &getPhy );
+
+        // Compare and assign the maximum between the region specific rx error window time
+        // and time precision received from beacon frame format.
+        maxRxError = MAX( Ctx.LoRaMacClassBParams.LoRaMacParams->SystemMaxRxError,
+                          ( uint32_t ) Ctx.BeaconCtx.BeaconTimePrecision.SubSeconds );
+
+        // Calculate downlink symbols
+        RegionComputeRxWindowParameters( *Ctx.LoRaMacClassBParams.LoRaMacRegion,
+                                        ( int8_t )phyParam.Value, // datarate
+                                        Ctx.LoRaMacClassBParams.LoRaMacParams->MinRxSymbols,
+                                        maxRxError,
+                                        rxConfig );
+    }
+}
+
+/*!
+ * \brief Calculates the correct frequency and opens up the beacon reception window.
+ *
+ * \param [IN] rxTime The reception time which should be setup
+ *
+ * \param [IN] activateDefaultChannel Set to true, if the function shall setup the default channel
+ *
+ * \param [IN] symbolTimeout Symbol timeout
+ */
+static void RxBeaconSetup( TimerTime_t rxTime, bool activateDefaultChannel, uint16_t symbolTimeout )
+{
+    RxBeaconSetup_t rxBeaconSetup;
+    uint32_t frequency = 0;
+
+    if( activateDefaultChannel == true )
+    {
+        // This is the default frequency in case we don't know when the next
+        // beacon will be transmitted. We select channel 0 as default.
+        frequency = CalcDownlinkFrequency( 0, true );
+    }
+    else
+    {
+        // This is the frequency according to the channel plan
+        frequency = CalcDownlinkChannelAndFrequency( 0, Ctx.BeaconCtx.BeaconTime.Seconds + ( CLASSB_BEACON_INTERVAL / 1000 ),
+                                                     CLASSB_BEACON_INTERVAL, true );
+    }
+
+    if( ClassBNvm->BeaconCtx.Ctrl.CustomFreq == 1 )
+    {
+        // Set the frequency from the BeaconFreqReq
+        frequency = ClassBNvm->BeaconCtx.Frequency;
+    }
+
+    if( Ctx.BeaconCtx.Ctrl.BeaconChannelSet == 1 )
+    {
+        // Set the frequency which was provided by BeaconTimingAns MAC command
+        Ctx.BeaconCtx.Ctrl.BeaconChannelSet = 0;
+        frequency = CalcDownlinkFrequency( Ctx.BeaconCtx.BeaconTimingChannel, true );
+    }
+
+    rxBeaconSetup.SymbolTimeout = symbolTimeout;
+    rxBeaconSetup.RxTime = rxTime;
+    rxBeaconSetup.Frequency = frequency;
+
+    RegionRxBeaconSetup( *Ctx.LoRaMacClassBParams.LoRaMacRegion, &rxBeaconSetup, &Ctx.LoRaMacClassBParams.McpsIndication->RxDatarate );
+
+    Ctx.LoRaMacClassBParams.MlmeIndication->BeaconInfo.Frequency = frequency;
+    Ctx.LoRaMacClassBParams.MlmeIndication->BeaconInfo.Datarate = Ctx.LoRaMacClassBParams.McpsIndication->RxDatarate;
+}
+
+/*!
+ * \brief Calculates the next ping slot time.
+ *
+ * \param [IN] slotOffset The ping slot offset
+ * \param [IN] pingPeriod The ping period
+ * \param [OUT] timeOffset Time offset of the next slot, based on current time
+ *
+ * \retval [true: ping slot found, false: no ping slot found]
+ */
+static bool CalcNextSlotTime( uint16_t slotOffset, uint16_t pingPeriod, uint16_t pingNb, TimerTime_t* timeOffset )
+{
+    uint8_t currentPingSlot = 0;
+    TimerTime_t slotTime = 0;
+    TimerTime_t currentTime = TimerGetCurrentTime( );
+
+    // Calculate the point in time of the last beacon even if we missed it
+    slotTime = ( ( currentTime - SysTimeToMs( Ctx.BeaconCtx.LastBeaconRx ) ) % CLASSB_BEACON_INTERVAL );
+    slotTime = currentTime - slotTime;
+
+    // Add the reserved time and the ping offset
+    slotTime += CLASSB_BEACON_RESERVED;
+    slotTime += slotOffset * CLASSB_PING_SLOT_WINDOW;
+
+    if( slotTime < currentTime )
+    {
+        currentPingSlot = ( ( currentTime - slotTime ) /
+                          ( pingPeriod * CLASSB_PING_SLOT_WINDOW ) ) + 1;
+        slotTime += ( ( TimerTime_t )( currentPingSlot * pingPeriod ) *
+                    CLASSB_PING_SLOT_WINDOW );
+    }
+
+    if( currentPingSlot < pingNb )
+    {
+        if( slotTime <= ( SysTimeToMs( Ctx.BeaconCtx.NextBeaconRx ) - CLASSB_BEACON_GUARD - CLASSB_PING_SLOT_WINDOW ) )
+        {
+            // Calculate the relative ping slot time
+            slotTime -= currentTime;
+            slotTime -= Radio.GetWakeupTime( );
+            slotTime = TimerTempCompensation( slotTime, Ctx.BeaconCtx.Temperature );
+            *timeOffset = slotTime;
+            return true;
+        }
+    }
+    return false;
+}
+
+/*!
+ * \brief Calculates CRC's of the beacon frame
+ *
+ * \param [IN] buffer Pointer to the data
+ * \param [IN] length Length of the data
+ *
+ * \retval CRC
+ */
+static uint16_t BeaconCrc( uint8_t *buffer, uint16_t length )
+{
+    // The CRC calculation follows CCITT
+    const uint16_t polynom = 0x1021;
+    // CRC initial value
+    uint16_t crc = 0x0000;
+
+    if( buffer == NULL )
+    {
+        return 0;
+    }
+
+    for( uint16_t i = 0; i < length; ++i )
+    {
+        crc ^= ( uint16_t ) buffer[i] << 8;
+        for( uint16_t j = 0; j < 8; ++j )
+        {
+            crc = ( crc & 0x8000 ) ? ( crc << 1 ) ^ polynom : ( crc << 1 );
+        }
+    }
+
+    return crc;
+}
+
+static void GetTemperatureLevel( LoRaMacClassBCallback_t *callbacks, BeaconContext_t *beaconCtx )
+{
+    // Measure temperature, if available
+    if( ( callbacks != NULL ) && ( callbacks->GetTemperatureLevel != NULL ) )
+    {
+        beaconCtx->Temperature = callbacks->GetTemperatureLevel( );
+    }
+}
+
+static void InitClassB( void )
+{
+    GetPhyParams_t getPhy;
+    PhyParam_t phyParam;
+
+    // Init events
+    LoRaMacClassBEvents.Value = 0;
+
+    // Init variables to default
+    memset1( ( uint8_t* ) ClassBNvm, 0, sizeof( LoRaMacClassBNvmData_t ) );
+    memset1( ( uint8_t* ) &Ctx.PingSlotCtx, 0, sizeof( PingSlotContext_t ) );
+    memset1( ( uint8_t* ) &Ctx.BeaconCtx, 0, sizeof( BeaconContext_t ) );
+
+    // Setup default temperature
+    Ctx.BeaconCtx.Temperature = 25.0;
+    GetTemperatureLevel( &Ctx.LoRaMacClassBCallbacks, &Ctx.BeaconCtx );
+
+    // Setup default ping slot datarate
+    getPhy.Attribute = PHY_PING_SLOT_CHANNEL_DR;
+    phyParam = RegionGetPhyParam( *Ctx.LoRaMacClassBParams.LoRaMacRegion, &getPhy );
+    ClassBNvm->PingSlotCtx.Datarate = ( int8_t )( phyParam.Value );
+
+    // Setup default FPending bit
+    ClassBNvm->PingSlotCtx.FPendingSet = 0;
+
+    // Setup default states
+    Ctx.BeaconState = BEACON_STATE_ACQUISITION;
+    Ctx.PingSlotState = PINGSLOT_STATE_CALC_PING_OFFSET;
+    Ctx.MulticastSlotState = PINGSLOT_STATE_CALC_PING_OFFSET;
+}
+
+static void InitClassBDefaults( void )
+{
+    // This function shall reset the Class B settings to default,
+    // but should keep important configurations
+    LoRaMacClassBBeaconNvmData_t beaconCtx = ClassBNvm->BeaconCtx;
+    LoRaMacClassBPingSlotNvmData_t pingSlotCtx = ClassBNvm->PingSlotCtx;
+
+    InitClassB( );
+
+    // Parameters from BeaconFreqReq
+    ClassBNvm->BeaconCtx.Frequency = beaconCtx.Frequency;
+    ClassBNvm->BeaconCtx.Ctrl.CustomFreq = beaconCtx.Ctrl.CustomFreq;
+
+    // Parameters from PingSlotChannelReq
+    ClassBNvm->PingSlotCtx.Ctrl.CustomFreq = pingSlotCtx.Ctrl.CustomFreq;
+    ClassBNvm->PingSlotCtx.Frequency = pingSlotCtx.Frequency;
+    ClassBNvm->PingSlotCtx.Datarate = pingSlotCtx.Datarate;
+}
+
+static void EnlargeWindowTimeout( void )
+{
+    // Update beacon movement
+    Ctx.BeaconCtx.BeaconWindowMovement *= CLASSB_WINDOW_MOVE_EXPANSION_FACTOR;
+    if( Ctx.BeaconCtx.BeaconWindowMovement > CLASSB_WINDOW_MOVE_EXPANSION_MAX )
+    {
+        Ctx.BeaconCtx.BeaconWindowMovement = CLASSB_WINDOW_MOVE_EXPANSION_MAX;
+    }
+    // Update symbol timeout
+    Ctx.BeaconCtx.SymbolTimeout *= CLASSB_BEACON_SYMBOL_TO_EXPANSION_FACTOR;
+    if( Ctx.BeaconCtx.SymbolTimeout > CLASSB_BEACON_SYMBOL_TO_EXPANSION_MAX )
+    {
+        Ctx.BeaconCtx.SymbolTimeout = CLASSB_BEACON_SYMBOL_TO_EXPANSION_MAX;
+    }
+    Ctx.PingSlotCtx.SymbolTimeout *= CLASSB_BEACON_SYMBOL_TO_EXPANSION_FACTOR;
+    if( Ctx.PingSlotCtx.SymbolTimeout > CLASSB_PING_SLOT_SYMBOL_TO_EXPANSION_MAX )
+    {
+        Ctx.PingSlotCtx.SymbolTimeout = CLASSB_PING_SLOT_SYMBOL_TO_EXPANSION_MAX;
+    }
+}
+
+static void ResetWindowTimeout( void )
+{
+    Ctx.BeaconCtx.SymbolTimeout = CLASSB_BEACON_SYMBOL_TO_DEFAULT;
+    Ctx.PingSlotCtx.SymbolTimeout = CLASSB_BEACON_SYMBOL_TO_DEFAULT;
+    Ctx.BeaconCtx.BeaconWindowMovement  = CLASSB_WINDOW_MOVE_DEFAULT;
+}
+
+static TimerTime_t CalcDelayForNextBeacon( TimerTime_t currentTime, TimerTime_t lastBeaconRx )
+{
+    TimerTime_t nextBeaconRxTime = 0;
+
+    // Calculate the point in time of the next beacon
+    nextBeaconRxTime = ( ( currentTime - lastBeaconRx ) % CLASSB_BEACON_INTERVAL );
+    return ( CLASSB_BEACON_INTERVAL - nextBeaconRxTime );
+}
+
+static void IndicateBeaconStatus( LoRaMacEventInfoStatus_t status )
+{
+    if( Ctx.BeaconCtx.Ctrl.ResumeBeaconing == 0 )
+    {
+        Ctx.LoRaMacClassBParams.MlmeIndication->MlmeIndication = MLME_BEACON;
+        Ctx.LoRaMacClassBParams.MlmeIndication->Status = status;
+        Ctx.LoRaMacClassBParams.LoRaMacFlags->Bits.MlmeInd = 1;
+
+        Ctx.LoRaMacClassBParams.LoRaMacFlags->Bits.MacDone = 1;
+    }
+    Ctx.BeaconCtx.Ctrl.ResumeBeaconing = 0;
+}
+
+static TimerTime_t ApplyGuardTime( TimerTime_t beaconEventTime )
+{
+    TimerTime_t timeGuard = beaconEventTime;
+
+    if( timeGuard > CLASSB_BEACON_GUARD )
+    {
+        timeGuard -= CLASSB_BEACON_GUARD;
+    }
+    return timeGuard;
+}
+
+static TimerTime_t UpdateBeaconState( LoRaMacEventInfoStatus_t status,
+                                      TimerTime_t windowMovement, TimerTime_t currentTime )
+
+{
+    TimerTime_t beaconEventTime = 0;
+
+    // Calculate the next beacon RX time
+    beaconEventTime = CalcDelayForNextBeacon( currentTime, SysTimeToMs( Ctx.BeaconCtx.LastBeaconRx ) );
+    Ctx.BeaconCtx.NextBeaconRx = SysTimeFromMs( currentTime + beaconEventTime );
+
+    // Take temperature compensation into account
+    beaconEventTime = TimerTempCompensation( beaconEventTime, Ctx.BeaconCtx.Temperature );
+
+    // Move the window
+    if( beaconEventTime > windowMovement )
+    {
+        beaconEventTime -= windowMovement;
+    }
+    Ctx.BeaconCtx.NextBeaconRxAdjusted = currentTime + beaconEventTime;
+
+    // Start the RX slot state machine for ping and multicast slots
+    LoRaMacClassBStartRxSlots( );
+
+    // Setup an MLME_BEACON indication to inform the upper layer
+    IndicateBeaconStatus( status );
+
+    // Apply guard time
+    return ApplyGuardTime( beaconEventTime );
+}
+
+static uint8_t CalcPingNb( uint16_t periodicity )
+{
+    return 128 / ( 1 << periodicity );
+}
+
+static uint16_t CalcPingPeriod( uint8_t pingNb )
+{
+    return CLASSB_BEACON_WINDOW_SLOTS / pingNb;
+}
+
+static bool CheckSlotPriority( uint32_t currentAddress, uint8_t currentFPendingSet, uint8_t currentIsMulticast,
+                               uint32_t address, uint8_t fPendingSet, uint8_t isMulticast )
+{
+    if( currentFPendingSet != fPendingSet )
+    {
+        if( currentFPendingSet < fPendingSet )
+        {
+            // New slot sequence has priority. It does not matter
+            // which type it is
+            return true;
+        }
+        return false;
+    }
+    else
+    {
+        // FPendingSet has the same priority level, decide
+        // based on multicast or unicast setting
+        if( currentIsMulticast != isMulticast )
+        {
+            if( currentIsMulticast < isMulticast )
+            {
+                // New slot sequence has priority. Multicasts have
+                // more priority than unicasts
+                return true;
+            }
+            return false;
+        }
+        else
+        {
+            // IsMulticast has the same priority level, decide
+            // based on the highest address
+            if( currentAddress < address )
+            {
+                // New slot sequence has priority. The sequence with
+                // the highest address has priority
+                return true;
+            }
+        }
+    }
+    return false;
+}
+
+#endif // LORAMAC_CLASSB_ENABLED
+
+void LoRaMacClassBInit( LoRaMacClassBParams_t *classBParams, LoRaMacClassBCallback_t *callbacks, LoRaMacClassBNvmData_t* nvm )
+{
+#ifdef LORAMAC_CLASSB_ENABLED
+    // Assign non-volatile context
+    if( nvm == NULL )
+    {
+        return;
+    }
+    ClassBNvm = nvm;
+
+    // Store callbacks
+    Ctx.LoRaMacClassBCallbacks = *callbacks;
+
+    // Store parameter pointers
+    Ctx.LoRaMacClassBParams = *classBParams;
+
+    // Initialize timers
+    TimerInit( &Ctx.BeaconTimer, LoRaMacClassBBeaconTimerEvent );
+    TimerInit( &Ctx.PingSlotTimer, LoRaMacClassBPingSlotTimerEvent );
+    TimerInit( &Ctx.MulticastSlotTimer, LoRaMacClassBMulticastSlotTimerEvent );
+
+    InitClassB( );
+#endif // LORAMAC_CLASSB_ENABLED
+}
+
+void LoRaMacClassBSetBeaconState( BeaconState_t beaconState )
+{
+#ifdef LORAMAC_CLASSB_ENABLED
+    if( beaconState == BEACON_STATE_ACQUISITION )
+    {
+        // If the MAC has received a time reference for the beacon,
+        // apply the state BEACON_STATE_ACQUISITION_BY_TIME.
+        if( ( Ctx.BeaconCtx.Ctrl.BeaconDelaySet == 1 ) &&
+            ( LoRaMacClassBIsAcquisitionPending( ) == false ) )
+        {
+            Ctx.BeaconState = BEACON_STATE_ACQUISITION_BY_TIME;
+        }
+        else
+        {
+           Ctx.BeaconState = beaconState;
+        }
+    }
+    else
+    {
+        if( ( Ctx.BeaconState != BEACON_STATE_ACQUISITION ) &&
+            ( Ctx.BeaconState != BEACON_STATE_ACQUISITION_BY_TIME ) )
+        {
+            Ctx.BeaconState = beaconState;
+        }
+    }
+#endif // LORAMAC_CLASSB_ENABLED
+}
+
+void LoRaMacClassBSetPingSlotState( PingSlotState_t pingSlotState )
+{
+#ifdef LORAMAC_CLASSB_ENABLED
+    Ctx.PingSlotState = pingSlotState;
+#endif // LORAMAC_CLASSB_ENABLED
+}
+
+void LoRaMacClassBSetMulticastSlotState( PingSlotState_t multicastSlotState )
+{
+#ifdef LORAMAC_CLASSB_ENABLED
+    Ctx.MulticastSlotState = multicastSlotState;
+#endif // LORAMAC_CLASSB_ENABLED
+}
+
+bool LoRaMacClassBIsAcquisitionInProgress( void )
+{
+#ifdef LORAMAC_CLASSB_ENABLED
+    if( Ctx.BeaconState == BEACON_STATE_ACQUISITION_BY_TIME )
+    {
+        // In this case the acquisition is in progress, as the MAC has
+        // a time reference for the next beacon RX.
+        return true;
+    }
+    if( LoRaMacClassBIsAcquisitionPending( ) == true )
+    {
+        // In this case the acquisition is in progress, as the MAC
+        // searches for a beacon.
+        return true;
+    }
+    return false;
+#else
+    return false;
+#endif // LORAMAC_CLASSB_ENABLED
+}
+
+void LoRaMacClassBBeaconTimerEvent( void* context )
+{
+#ifdef LORAMAC_CLASSB_ENABLED
+    Ctx.BeaconCtx.TimeStamp = TimerGetCurrentTime( );
+    TimerStop( &Ctx.BeaconTimer );
+    LoRaMacClassBEvents.Events.Beacon = 1;
+
+    if( Ctx.LoRaMacClassBCallbacks.MacProcessNotify != NULL )
+    {
+        Ctx.LoRaMacClassBCallbacks.MacProcessNotify( );
+    }
+#endif // LORAMAC_CLASSB_ENABLED
+}
+
+#ifdef LORAMAC_CLASSB_ENABLED
+static void LoRaMacClassBProcessBeacon( void )
+{
+    bool activateTimer = false;
+    TimerTime_t beaconEventTime = 1;
+    RxConfigParams_t beaconRxConfig;
+    TimerTime_t currentTime = Ctx.BeaconCtx.TimeStamp;
+
+    // Beacon state machine
+    switch( Ctx.BeaconState )
+    {
+        case BEACON_STATE_ACQUISITION_BY_TIME:
+        {
+            activateTimer = true;
+
+            if( Ctx.BeaconCtx.Ctrl.AcquisitionPending == 1 )
+            {
+                Radio.Sleep();
+                Ctx.BeaconState = BEACON_STATE_LOST;
+            }
+            else
+            {
+                // Default symbol timeouts
+                ResetWindowTimeout( );
+
+                if( Ctx.BeaconCtx.Ctrl.BeaconDelaySet == 1 )
+                {
+                    // The goal is to calculate beaconRxConfig.WindowTimeout
+                    CalculateBeaconRxWindowConfig( &beaconRxConfig, Ctx.BeaconCtx.SymbolTimeout );
+
+                    if( Ctx.BeaconCtx.BeaconTimingDelay > 0 )
+                    {
+                        if( SysTimeToMs( Ctx.BeaconCtx.NextBeaconRx ) > currentTime )
+                        {
+                            // Calculate the time when we expect the next beacon
+                            beaconEventTime = TimerTempCompensation( SysTimeToMs( Ctx.BeaconCtx.NextBeaconRx ) - currentTime, Ctx.BeaconCtx.Temperature );
+
+                            if( ( int32_t ) beaconEventTime > beaconRxConfig.WindowOffset )
+                            {
+                                // Apply the offset of the system error respectively beaconing precision setting
+                                beaconEventTime += beaconRxConfig.WindowOffset;
+                            }
+                        }
+                        else
+                        {
+                            // Reset status provides by BeaconTimingAns
+                            Ctx.BeaconCtx.Ctrl.BeaconDelaySet = 0;
+                            Ctx.BeaconCtx.Ctrl.BeaconChannelSet = 0;
+                            Ctx.BeaconState = BEACON_STATE_ACQUISITION;
+                        }
+                        Ctx.BeaconCtx.BeaconTimingDelay = 0;
+                    }
+                    else
+                    {
+                        activateTimer = false;
+
+                        // Reset status provides by BeaconTimingAns
+                        Ctx.BeaconCtx.Ctrl.BeaconDelaySet = 0;
+                        // Set the node into acquisition mode
+                        Ctx.BeaconCtx.Ctrl.AcquisitionPending = 1;
+
+                        // Don't use the default channel. We know on which
+                        // channel the next beacon will be transmitted
+                        RxBeaconSetup( CLASSB_BEACON_RESERVED, false, beaconRxConfig.WindowTimeout );
+                    }
+                }
+                else
+                {
+                    Ctx.BeaconCtx.NextBeaconRx.Seconds = 0;
+                    Ctx.BeaconCtx.NextBeaconRx.SubSeconds = 0;
+                    Ctx.BeaconCtx.BeaconTimingDelay = 0;
+
+                    Ctx.BeaconState = BEACON_STATE_ACQUISITION;
+                }
+            }
+            break;
+        }
+        case BEACON_STATE_ACQUISITION:
+        {
+            activateTimer = true;
+
+            if( Ctx.BeaconCtx.Ctrl.AcquisitionPending == 1 )
+            {
+                Radio.Sleep();
+                Ctx.BeaconState = BEACON_STATE_LOST;
+            }
+            else
+            {
+                // Default symbol timeouts
+                ResetWindowTimeout( );
+
+                Ctx.BeaconCtx.Ctrl.AcquisitionPending = 1;
+                beaconEventTime = CLASSB_BEACON_INTERVAL;
+
+                // The goal is to calculate beaconRxConfig.WindowTimeout
+                CalculateBeaconRxWindowConfig( &beaconRxConfig, Ctx.BeaconCtx.SymbolTimeout );
+
+                // Start the beacon acquisition. When the MAC has received a beacon in function
+                // RxBeacon successfully, the next state is BEACON_STATE_LOCKED. If the MAC does not
+                // find a beacon, the state machine will stay in state BEACON_STATE_ACQUISITION.
+                // This state detects that a acquisition was pending previously and will change the next
+                // state to BEACON_STATE_LOST.
+                RxBeaconSetup( 0, true, beaconRxConfig.WindowTimeout );
+            }
+            break;
+        }
+        case BEACON_STATE_TIMEOUT:
+        {
+            // We have to update the beacon time, since we missed a beacon
+            Ctx.BeaconCtx.BeaconTime.Seconds += ( CLASSB_BEACON_INTERVAL / 1000 );
+            Ctx.BeaconCtx.BeaconTime.SubSeconds = 0;
+
+            // Enlarge window timeouts to increase the chance to receive the next beacon
+            EnlargeWindowTimeout( );
+
+            // Setup next state
+            Ctx.BeaconState = BEACON_STATE_REACQUISITION;
+        }
+            // Intentional fall through
+        case BEACON_STATE_REACQUISITION:
+        {
+            activateTimer = true;
+
+            // The beacon is no longer acquired
+            Ctx.BeaconCtx.Ctrl.BeaconAcquired = 0;
+
+            // Verify if the maximum beacon less period has been elapsed
+            if( ( currentTime - SysTimeToMs( Ctx.BeaconCtx.LastBeaconRx ) ) > CLASSB_MAX_BEACON_LESS_PERIOD )
+            {
+                Ctx.BeaconState = BEACON_STATE_LOST;
+            }
+            else
+            {
+                // Handle beacon miss
+                beaconEventTime = UpdateBeaconState( LORAMAC_EVENT_INFO_STATUS_BEACON_LOST,
+                                                     Ctx.BeaconCtx.BeaconWindowMovement, currentTime );
+
+                // Setup next state
+                Ctx.BeaconState = BEACON_STATE_IDLE;
+            }
+            break;
+        }
+        case BEACON_STATE_LOCKED:
+        {
+            activateTimer = true;
+
+            // We have received a beacon. Acquisition is no longer pending.
+            Ctx.BeaconCtx.Ctrl.AcquisitionPending = 0;
+
+            // Handle beacon reception
+            beaconEventTime = UpdateBeaconState( LORAMAC_EVENT_INFO_STATUS_BEACON_LOCKED,
+                                                 0, currentTime );
+
+            // Setup the MLME confirm for the MLME_BEACON_ACQUISITION
+            if( Ctx.LoRaMacClassBParams.LoRaMacFlags->Bits.MlmeReq == 1 )
+            {
+                if( LoRaMacConfirmQueueIsCmdActive( MLME_BEACON_ACQUISITION ) == true )
+                {
+                    LoRaMacConfirmQueueSetStatus( LORAMAC_EVENT_INFO_STATUS_OK, MLME_BEACON_ACQUISITION );
+                    Ctx.LoRaMacClassBParams.MlmeConfirm->TxTimeOnAir = 0;
+                }
+            }
+
+            // Setup next state
+            Ctx.BeaconState = BEACON_STATE_IDLE;
+            break;
+        }
+        case BEACON_STATE_IDLE:
+        {
+            activateTimer = true;
+            GetTemperatureLevel( &Ctx.LoRaMacClassBCallbacks, &Ctx.BeaconCtx );
+            beaconEventTime = Ctx.BeaconCtx.NextBeaconRxAdjusted - Radio.GetWakeupTime( );
+            currentTime = TimerGetCurrentTime( );
+
+            // The goal is to calculate beaconRxConfig.WindowTimeout and beaconRxConfig.WindowOffset
+            CalculateBeaconRxWindowConfig( &beaconRxConfig, Ctx.BeaconCtx.SymbolTimeout );
+
+            if( beaconEventTime > currentTime )
+            {
+                Ctx.BeaconState = BEACON_STATE_GUARD;
+                beaconEventTime -= currentTime;
+                beaconEventTime = TimerTempCompensation( beaconEventTime, Ctx.BeaconCtx.Temperature );
+
+                if( ( int32_t ) beaconEventTime > beaconRxConfig.WindowOffset )
+                {
+                    // Apply the offset of the system error respectively beaconing precision setting
+                    beaconEventTime += beaconRxConfig.WindowOffset;
+                }
+            }
+            else
+            {
+                Ctx.BeaconState = BEACON_STATE_REACQUISITION;
+                beaconEventTime = 1;
+            }
+            break;
+        }
+        case BEACON_STATE_GUARD:
+        {
+            Ctx.BeaconState = BEACON_STATE_RX;
+
+            // Stop slot timers
+            LoRaMacClassBStopRxSlots( );
+
+            // Don't use the default channel. We know on which
+            // channel the next beacon will be transmitted
+            RxBeaconSetup( CLASSB_BEACON_RESERVED, false, beaconRxConfig.WindowTimeout );
+            break;
+        }
+        case BEACON_STATE_LOST:
+        {
+            // Handle events
+            if( Ctx.LoRaMacClassBParams.LoRaMacFlags->Bits.MlmeReq == 1 )
+            {
+                if( LoRaMacConfirmQueueIsCmdActive( MLME_BEACON_ACQUISITION ) == true )
+                {
+                    LoRaMacConfirmQueueSetStatus( LORAMAC_EVENT_INFO_STATUS_BEACON_NOT_FOUND, MLME_BEACON_ACQUISITION );
+                }
+            }
+            else
+            {
+                Ctx.LoRaMacClassBParams.MlmeIndication->MlmeIndication = MLME_BEACON_LOST;
+                Ctx.LoRaMacClassBParams.MlmeIndication->Status = LORAMAC_EVENT_INFO_STATUS_OK;
+                Ctx.LoRaMacClassBParams.LoRaMacFlags->Bits.MlmeInd = 1;
+            }
+
+            // Stop slot timers
+            LoRaMacClassBStopRxSlots( );
+
+            // Initialize default state for class b
+            InitClassBDefaults( );
+
+            Ctx.LoRaMacClassBParams.LoRaMacFlags->Bits.MacDone = 1;
+
+            break;
+        }
+        default:
+        {
+            Ctx.BeaconState = BEACON_STATE_ACQUISITION;
+            break;
+        }
+    }
+
+    if( activateTimer == true )
+    {
+        TimerSetValue( &Ctx.BeaconTimer, beaconEventTime );
+        TimerStart( &Ctx.BeaconTimer );
+    }
+}
+#endif // LORAMAC_CLASSB_ENABLED
+
+void LoRaMacClassBPingSlotTimerEvent( void* context )
+{
+#ifdef LORAMAC_CLASSB_ENABLED
+    LoRaMacClassBEvents.Events.PingSlot = 1;
+
+    if( Ctx.LoRaMacClassBCallbacks.MacProcessNotify != NULL )
+    {
+        Ctx.LoRaMacClassBCallbacks.MacProcessNotify( );
+    }
+#endif // LORAMAC_CLASSB_ENABLED
+}
+
+#ifdef LORAMAC_CLASSB_ENABLED
+static void LoRaMacClassBProcessPingSlot( void )
+{
+    static RxConfigParams_t pingSlotRxConfig;
+    TimerTime_t pingSlotTime = 0;
+    uint32_t maxRxError = 0;
+    bool slotHasPriority = false;
+
+    switch( Ctx.PingSlotState )
+    {
+        case PINGSLOT_STATE_CALC_PING_OFFSET:
+        {
+            ComputePingOffset( Ctx.BeaconCtx.BeaconTime.Seconds,
+                               *Ctx.LoRaMacClassBParams.LoRaMacDevAddr,
+                               ClassBNvm->PingSlotCtx.PingPeriod,
+                               &( Ctx.PingSlotCtx.PingOffset ) );
+            Ctx.PingSlotState = PINGSLOT_STATE_SET_TIMER;
+        }
+            // Intentional fall through
+        case PINGSLOT_STATE_SET_TIMER:
+        {
+            if( CalcNextSlotTime( Ctx.PingSlotCtx.PingOffset, ClassBNvm->PingSlotCtx.PingPeriod, ClassBNvm->PingSlotCtx.PingNb, &pingSlotTime ) == true )
+            {
+                if( Ctx.BeaconCtx.Ctrl.BeaconAcquired == 1 )
+                {
+                    // Compare and assign the maximum between the region specific rx error window time
+                    // and time precision received from beacon frame format.
+                    maxRxError = MAX( Ctx.LoRaMacClassBParams.LoRaMacParams->SystemMaxRxError ,
+                                      ( uint32_t ) Ctx.BeaconCtx.BeaconTimePrecision.SubSeconds );
+
+                    // Compute the symbol timeout. Apply it only, if the beacon is acquired
+                    // Otherwise, take the enlargement of the symbols into account.
+                    RegionComputeRxWindowParameters( *Ctx.LoRaMacClassBParams.LoRaMacRegion,
+                                                     ClassBNvm->PingSlotCtx.Datarate,
+                                                     Ctx.LoRaMacClassBParams.LoRaMacParams->MinRxSymbols,
+                                                     maxRxError,
+                                                     &pingSlotRxConfig );
+                    Ctx.PingSlotCtx.SymbolTimeout = pingSlotRxConfig.WindowTimeout;
+
+                    if( ( int32_t )pingSlotTime > pingSlotRxConfig.WindowOffset )
+                    {// Apply the window offset
+                        pingSlotTime += pingSlotRxConfig.WindowOffset;
+                    }
+                }
+
+                // Start the timer if the ping slot time is in range
+                Ctx.PingSlotState = PINGSLOT_STATE_IDLE;
+                TimerSetValue( &Ctx.PingSlotTimer, pingSlotTime );
+                TimerStart( &Ctx.PingSlotTimer );
+            }
+            break;
+        }
+        case PINGSLOT_STATE_IDLE:
+        {
+            uint32_t frequency = ClassBNvm->PingSlotCtx.Frequency;
+
+            // Apply a custom frequency if the following bit is set
+            if( ClassBNvm->PingSlotCtx.Ctrl.CustomFreq == 0 )
+            {
+                // Restore floor plan
+                frequency = CalcDownlinkChannelAndFrequency( *Ctx.LoRaMacClassBParams.LoRaMacDevAddr, Ctx.BeaconCtx.BeaconTime.Seconds,
+                                                             CLASSB_BEACON_INTERVAL, false );
+            }
+
+            if( Ctx.PingSlotCtx.NextMulticastChannel != NULL )
+            {
+                // Verify, if the unicast has priority.
+                slotHasPriority = CheckSlotPriority( *Ctx.LoRaMacClassBParams.LoRaMacDevAddr, ClassBNvm->PingSlotCtx.FPendingSet, 0,
+                                                     Ctx.PingSlotCtx.NextMulticastChannel->ChannelParams.Address, Ctx.PingSlotCtx.NextMulticastChannel->FPendingSet, 1 );
+            }
+
+            // Open the ping slot window only, if there is no multicast ping slot
+            // open or if the unicast has priority.
+            if( ( Ctx.MulticastSlotState != PINGSLOT_STATE_RX ) || ( slotHasPriority == true ) )
+            {
+                if( Ctx.MulticastSlotState == PINGSLOT_STATE_RX )
+                {
+                    // Close multicast slot window, if necessary. Multicast slots have priority
+                    Radio.Standby( );
+                    Ctx.MulticastSlotState = PINGSLOT_STATE_CALC_PING_OFFSET;
+                    TimerSetValue( &Ctx.MulticastSlotTimer, CLASSB_PING_SLOT_WINDOW );
+                    TimerStart( &Ctx.MulticastSlotTimer );
+                }
+
+                Ctx.PingSlotState = PINGSLOT_STATE_RX;
+
+                pingSlotRxConfig.Datarate = ClassBNvm->PingSlotCtx.Datarate;
+                pingSlotRxConfig.DownlinkDwellTime = Ctx.LoRaMacClassBParams.LoRaMacParams->DownlinkDwellTime;
+                pingSlotRxConfig.Frequency = frequency;
+                pingSlotRxConfig.RxContinuous = false;
+                pingSlotRxConfig.RxSlot = RX_SLOT_WIN_CLASS_B_PING_SLOT;
+                pingSlotRxConfig.NetworkActivation = *Ctx.LoRaMacClassBParams.NetworkActivation;
+
+                RegionRxConfig( *Ctx.LoRaMacClassBParams.LoRaMacRegion, &pingSlotRxConfig, ( int8_t* )&Ctx.LoRaMacClassBParams.McpsIndication->RxDatarate );
+
+                if( pingSlotRxConfig.RxContinuous == false )
+                {
+                    Radio.Rx( Ctx.LoRaMacClassBParams.LoRaMacParams->MaxRxWindow );
+                }
+                else
+                {
+                    Radio.Rx( 0 ); // Continuous mode
+                }
+            }
+            else
+            {
+                // Multicast slots have priority. Skip Rx
+                Ctx.PingSlotState = PINGSLOT_STATE_CALC_PING_OFFSET;
+                TimerSetValue( &Ctx.PingSlotTimer, CLASSB_PING_SLOT_WINDOW );
+                TimerStart( &Ctx.PingSlotTimer );
+            }
+            break;
+        }
+        default:
+        {
+            Ctx.PingSlotState = PINGSLOT_STATE_CALC_PING_OFFSET;
+            break;
+        }
+    }
+}
+#endif // LORAMAC_CLASSB_ENABLED
+
+void LoRaMacClassBMulticastSlotTimerEvent( void* context )
+{
+#ifdef LORAMAC_CLASSB_ENABLED
+    LoRaMacClassBEvents.Events.MulticastSlot = 1;
+
+    if( Ctx.LoRaMacClassBCallbacks.MacProcessNotify != NULL )
+    {
+        Ctx.LoRaMacClassBCallbacks.MacProcessNotify( );
+    }
+#endif // LORAMAC_CLASSB_ENABLED
+}
+
+#ifdef LORAMAC_CLASSB_ENABLED
+static void LoRaMacClassBProcessMulticastSlot( void )
+{
+    static RxConfigParams_t multicastSlotRxConfig;
+    TimerTime_t multicastSlotTime = 0;
+    TimerTime_t slotTime = 0;
+    uint32_t maxRxError = 0;
+    MulticastCtx_t *cur = Ctx.LoRaMacClassBParams.MulticastChannels;
+    bool slotHasPriority = false;
+
+    if( cur == NULL )
+    {
+        return;
+    }
+
+    if( Ctx.MulticastSlotState == PINGSLOT_STATE_RX )
+    {
+        // A multicast slot is already open
+        return;
+    }
+
+    switch( Ctx.MulticastSlotState )
+    {
+        case PINGSLOT_STATE_CALC_PING_OFFSET:
+        {
+            // Compute all offsets for every multicast slots
+            for( uint8_t i = 0; i < 4; i++ )
+            {
+                ComputePingOffset( Ctx.BeaconCtx.BeaconTime.Seconds,
+                                   cur->ChannelParams.Address,
+                                   cur->PingPeriod,
+                                   &( cur->PingOffset ) );
+                cur++;
+            }
+            Ctx.MulticastSlotState = PINGSLOT_STATE_SET_TIMER;
+        }
+            // Intentional fall through
+        case PINGSLOT_STATE_SET_TIMER:
+        {
+            cur = Ctx.LoRaMacClassBParams.MulticastChannels;
+            Ctx.PingSlotCtx.NextMulticastChannel = NULL;
+
+            for( uint8_t i = 0; i < LORAMAC_MAX_MC_CTX; i++ )
+            {
+                // Calculate the next slot time for every multicast slot
+                if( CalcNextSlotTime( cur->PingOffset, cur->PingPeriod, cur->PingNb, &slotTime ) == true )
+                {
+                    if( ( multicastSlotTime == 0 ) || ( multicastSlotTime > slotTime ) )
+                    {
+                        // Update the slot time and the next multicast channel
+                        multicastSlotTime = slotTime;
+                        Ctx.PingSlotCtx.NextMulticastChannel = cur;
+                    }
+                }
+                cur++;
+            }
+
+            // Schedule the next multicast slot
+            if( Ctx.PingSlotCtx.NextMulticastChannel != NULL )
+            {
+                if( Ctx.BeaconCtx.Ctrl.BeaconAcquired == 1 )
+                {
+
+                    // Compare and assign the maximum between the region specific rx error window time
+                    // and time precision received from beacon frame format.
+                    maxRxError = MAX( Ctx.LoRaMacClassBParams.LoRaMacParams->SystemMaxRxError ,
+                                      ( uint32_t ) Ctx.BeaconCtx.BeaconTimePrecision.SubSeconds );
+
+                    RegionComputeRxWindowParameters( *Ctx.LoRaMacClassBParams.LoRaMacRegion,
+                                                    ClassBNvm->PingSlotCtx.Datarate,
+                                                    Ctx.LoRaMacClassBParams.LoRaMacParams->MinRxSymbols,
+                                                    maxRxError,
+                                                    &multicastSlotRxConfig );
+                    Ctx.PingSlotCtx.SymbolTimeout = multicastSlotRxConfig.WindowTimeout;
+                }
+
+                if( ( int32_t )multicastSlotTime > multicastSlotRxConfig.WindowOffset )
+                {// Apply the window offset
+                    multicastSlotTime += multicastSlotRxConfig.WindowOffset;
+                }
+
+                // Start the timer if the ping slot time is in range
+                Ctx.MulticastSlotState = PINGSLOT_STATE_IDLE;
+                TimerSetValue( &Ctx.MulticastSlotTimer, multicastSlotTime );
+                TimerStart( &Ctx.MulticastSlotTimer );
+            }
+            break;
+        }
+        case PINGSLOT_STATE_IDLE:
+        {
+            uint32_t frequency = 0;
+
+            // Verify if the multicast channel is valid
+            if( Ctx.PingSlotCtx.NextMulticastChannel == NULL )
+            {
+                Ctx.MulticastSlotState = PINGSLOT_STATE_CALC_PING_OFFSET;
+                TimerSetValue( &Ctx.MulticastSlotTimer, 1 );
+                TimerStart( &Ctx.MulticastSlotTimer );
+                break;
+            }
+
+            // Apply frequency
+            frequency = Ctx.PingSlotCtx.NextMulticastChannel->ChannelParams.RxParams.ClassB.Frequency;
+
+            // Restore the floor plan frequency if there is no individual frequency assigned
+            if( frequency == 0 )
+            {
+                // Restore floor plan
+                frequency = CalcDownlinkChannelAndFrequency( Ctx.PingSlotCtx.NextMulticastChannel->ChannelParams.Address,
+                                                             Ctx.BeaconCtx.BeaconTime.Seconds, CLASSB_BEACON_INTERVAL, false );
+            }
+
+            // Verify, if the unicast has priority.
+            slotHasPriority = CheckSlotPriority( Ctx.PingSlotCtx.NextMulticastChannel->ChannelParams.Address, Ctx.PingSlotCtx.NextMulticastChannel->FPendingSet, 1,
+                                                 *Ctx.LoRaMacClassBParams.LoRaMacDevAddr, ClassBNvm->PingSlotCtx.FPendingSet, 0 );
+
+            // Open the ping slot window only, if there is no multicast ping slot
+            // open or if the unicast has priority.
+            if( ( Ctx.PingSlotState != PINGSLOT_STATE_RX ) || ( slotHasPriority == true ) )
+            {
+                if( Ctx.PingSlotState == PINGSLOT_STATE_RX )
+                {
+                    // Close ping slot window, if necessary. Multicast slots have priority
+                    Radio.Standby( );
+                    Ctx.PingSlotState = PINGSLOT_STATE_CALC_PING_OFFSET;
+                    TimerSetValue( &Ctx.PingSlotTimer, CLASSB_PING_SLOT_WINDOW );
+                    TimerStart( &Ctx.PingSlotTimer );
+                }
+
+                Ctx.MulticastSlotState = PINGSLOT_STATE_RX;
+
+                multicastSlotRxConfig.Datarate = Ctx.PingSlotCtx.NextMulticastChannel->ChannelParams.RxParams.ClassB.Datarate;
+                multicastSlotRxConfig.DownlinkDwellTime = Ctx.LoRaMacClassBParams.LoRaMacParams->DownlinkDwellTime;
+                multicastSlotRxConfig.Frequency = frequency;
+                multicastSlotRxConfig.RxContinuous = false;
+                multicastSlotRxConfig.RxSlot = RX_SLOT_WIN_CLASS_B_MULTICAST_SLOT;
+                multicastSlotRxConfig.NetworkActivation = *Ctx.LoRaMacClassBParams.NetworkActivation;
+
+                RegionRxConfig( *Ctx.LoRaMacClassBParams.LoRaMacRegion, &multicastSlotRxConfig, ( int8_t* )&Ctx.LoRaMacClassBParams.McpsIndication->RxDatarate );
+
+                if( multicastSlotRxConfig.RxContinuous == false )
+                {
+                    Radio.Rx( Ctx.LoRaMacClassBParams.LoRaMacParams->MaxRxWindow );
+                }
+                else
+                {
+                    Radio.Rx( 0 ); // Continuous mode
+                }
+            }
+            else
+            {
+                // Unicast slots have priority. Skip Rx
+                Ctx.MulticastSlotState = PINGSLOT_STATE_CALC_PING_OFFSET;
+                TimerSetValue( &Ctx.MulticastSlotTimer, CLASSB_PING_SLOT_WINDOW );
+                TimerStart( &Ctx.MulticastSlotTimer );
+            }
+            break;
+        }
+        default:
+        {
+            Ctx.MulticastSlotState = PINGSLOT_STATE_CALC_PING_OFFSET;
+            break;
+        }
+    }
+}
+#endif // LORAMAC_CLASSB_ENABLED
+
+bool LoRaMacClassBRxBeacon( uint8_t *payload, uint16_t size )
+{
+#ifdef LORAMAC_CLASSB_ENABLED
+    GetPhyParams_t getPhy;
+    PhyParam_t phyParam;
+    bool beaconProcessed = false;
+    uint16_t crc0 = 0;
+    uint16_t crc1 = 0;
+    uint16_t beaconCrc0 = 0;
+    uint16_t beaconCrc1 = 0;
+
+    getPhy.Attribute = PHY_BEACON_FORMAT;
+    phyParam = RegionGetPhyParam( *Ctx.LoRaMacClassBParams.LoRaMacRegion, &getPhy );
+
+    // Verify if we are in the state where we expect a beacon
+    if( ( Ctx.BeaconState == BEACON_STATE_RX ) || ( Ctx.BeaconCtx.Ctrl.AcquisitionPending == 1 ) )
+    {
+        if( size == phyParam.BeaconFormat.BeaconSize )
+        {
+            // A beacon frame is defined as:
+            // Bytes: |  x   |   1   |  4   |  2   |     7      |  y   |  2   |
+            //        |------|-------|------|------|------------|------|------|
+            // Field: | RFU1 | Param | Time | CRC1 | GwSpecific | RFU2 | CRC2 |
+            //
+            // Field RFU1 and RFU2 have variable sizes. It depends on the region specific implementation
+
+            // Read CRC1 field from the frame
+            beaconCrc0 = ( ( uint16_t )payload[phyParam.BeaconFormat.Rfu1Size + 1 + 4] ) & 0x00FF;
+            beaconCrc0 |= ( ( uint16_t )payload[phyParam.BeaconFormat.Rfu1Size + 1 + 4 + 1] << 8 ) & 0xFF00;
+            crc0 = BeaconCrc( payload, phyParam.BeaconFormat.Rfu1Size + 1 + 4 );
+
+            // Validate the first crc of the beacon frame
+            if( crc0 == beaconCrc0 )
+            {
+                // Copy the param field for app layer
+                Ctx.LoRaMacClassBParams.MlmeIndication->BeaconInfo.Param = ( payload[phyParam.BeaconFormat.Rfu1Size] );
+                // Fetch the precise time value in milliseconds that will be used for Rx ping slot delay.
+                Ctx.BeaconCtx.BeaconTimePrecision.SubSeconds = BeaconPrecTimeValue[Ctx.LoRaMacClassBParams.MlmeIndication->BeaconInfo.Param];
+
+                // Read Time field from the frame
+                Ctx.BeaconCtx.BeaconTime.Seconds  = ( ( uint32_t )payload[phyParam.BeaconFormat.Rfu1Size + 1] ) & 0x000000FF;
+                Ctx.BeaconCtx.BeaconTime.Seconds |= ( ( uint32_t )( payload[phyParam.BeaconFormat.Rfu1Size + 2] << 8 ) ) & 0x0000FF00;
+                Ctx.BeaconCtx.BeaconTime.Seconds |= ( ( uint32_t )( payload[phyParam.BeaconFormat.Rfu1Size + 3] << 16 ) ) & 0x00FF0000;
+                Ctx.BeaconCtx.BeaconTime.Seconds |= ( ( uint32_t )( payload[phyParam.BeaconFormat.Rfu1Size + 4] << 24 ) ) & 0xFF000000;
+                Ctx.BeaconCtx.BeaconTime.SubSeconds = 0;
+                Ctx.LoRaMacClassBParams.MlmeIndication->BeaconInfo.Time = Ctx.BeaconCtx.BeaconTime;
+                beaconProcessed = true;
+            }
+
+            // Read CRC2 field from the frame
+            beaconCrc1 = ( ( uint16_t )payload[phyParam.BeaconFormat.Rfu1Size + 1 + 4 + 2 + 7 + phyParam.BeaconFormat.Rfu2Size] ) & 0x00FF;
+            beaconCrc1 |= ( ( uint16_t )payload[phyParam.BeaconFormat.Rfu1Size + 1 + 4 + 2 + 7 + phyParam.BeaconFormat.Rfu2Size + 1] << 8 ) & 0xFF00;
+            crc1 = BeaconCrc( &payload[phyParam.BeaconFormat.Rfu1Size + 1 + 4 + 2], 7 + phyParam.BeaconFormat.Rfu2Size );
+
+            // Validate the second crc of the beacon frame
+            if( crc1 == beaconCrc1 )
+            {
+                // Read GwSpecific field from the frame
+                // The GwSpecific field contains 1 byte InfoDesc and 6 bytes Info
+                Ctx.LoRaMacClassBParams.MlmeIndication->BeaconInfo.GwSpecific.InfoDesc = payload[phyParam.BeaconFormat.Rfu1Size + 1 + 4 + 2];
+                memcpy1( Ctx.LoRaMacClassBParams.MlmeIndication->BeaconInfo.GwSpecific.Info, &payload[phyParam.BeaconFormat.Rfu1Size + 1 + 4 + 2 + 1], 6 );
+            }
+
+            // Reset beacon variables, if one of the crc is valid
+            if( beaconProcessed == true )
+            {
+                uint32_t spreadingFactor = 0;
+                uint32_t bandwith = 0;
+
+                getPhy.Attribute = PHY_BEACON_CHANNEL_DR;
+                phyParam = RegionGetPhyParam( *Ctx.LoRaMacClassBParams.LoRaMacRegion, &getPhy );
+
+                getPhy.Attribute = PHY_SF_FROM_DR;
+                getPhy.Datarate = phyParam.Value;
+                phyParam = RegionGetPhyParam( *Ctx.LoRaMacClassBParams.LoRaMacRegion, &getPhy );
+                spreadingFactor = phyParam.Value;
+
+                getPhy.Attribute = PHY_BW_FROM_DR;
+                phyParam = RegionGetPhyParam( *Ctx.LoRaMacClassBParams.LoRaMacRegion, &getPhy );
+                bandwith = phyParam.Value;
+
+                TimerTime_t time = Radio.TimeOnAir( MODEM_LORA, bandwith, spreadingFactor, 1, 10, true, size, false );
+                SysTime_t timeOnAir;
+                timeOnAir.Seconds = time / 1000;
+                timeOnAir.SubSeconds = time - timeOnAir.Seconds * 1000;
+
+                Ctx.BeaconCtx.LastBeaconRx = Ctx.BeaconCtx.BeaconTime;
+                Ctx.BeaconCtx.LastBeaconRx.Seconds += UNIX_GPS_EPOCH_OFFSET;
+
+                // Update system time.
+                SysTimeSet( SysTimeAdd( Ctx.BeaconCtx.LastBeaconRx, timeOnAir ) );
+
+                Ctx.BeaconCtx.Ctrl.BeaconAcquired = 1;
+                Ctx.BeaconCtx.Ctrl.BeaconMode = 1;
+                ResetWindowTimeout( );
+                Ctx.BeaconState = BEACON_STATE_LOCKED;
+
+                LoRaMacClassBBeaconTimerEvent( NULL );
+            }
+        }
+
+        if( Ctx.BeaconState == BEACON_STATE_RX )
+        {
+            Ctx.BeaconState = BEACON_STATE_TIMEOUT;
+            LoRaMacClassBBeaconTimerEvent( NULL );
+        }
+        // When the MAC listens for a beacon, it is not allowed to process any other
+        // downlink except the beacon frame itself. The reason for this is that no valid downlink window is open.
+        // If it receives a frame which is
+        // 1. not a beacon or
+        // 2. a beacon with a crc fail
+        // the MAC shall ignore the frame completely. Thus, the function must always return true, even if no
+        // valid beacon has been received.
+        beaconProcessed = true;
+    }
+    return beaconProcessed;
+#else
+    return false;
+#endif // LORAMAC_CLASSB_ENABLED
+}
+
+bool LoRaMacClassBIsBeaconExpected( void )
+{
+#ifdef LORAMAC_CLASSB_ENABLED
+    if( ( Ctx.BeaconCtx.Ctrl.AcquisitionPending == 1 ) ||
+        ( Ctx.BeaconState == BEACON_STATE_RX ) )
+    {
+        return true;
+    }
+    return false;
+#else
+    return false;
+#endif // LORAMAC_CLASSB_ENABLED
+}
+
+bool LoRaMacClassBIsPingExpected( void )
+{
+#ifdef LORAMAC_CLASSB_ENABLED
+    if( Ctx.PingSlotState == PINGSLOT_STATE_RX )
+    {
+        return true;
+    }
+    return false;
+#else
+    return false;
+#endif // LORAMAC_CLASSB_ENABLED
+}
+
+bool LoRaMacClassBIsMulticastExpected( void )
+{
+#ifdef LORAMAC_CLASSB_ENABLED
+    if( Ctx.MulticastSlotState == PINGSLOT_STATE_RX )
+    {
+        return true;
+    }
+    return false;
+#else
+    return false;
+#endif // LORAMAC_CLASSB_ENABLED
+}
+
+bool LoRaMacClassBIsAcquisitionPending( void )
+{
+#ifdef LORAMAC_CLASSB_ENABLED
+    if( Ctx.BeaconCtx.Ctrl.AcquisitionPending == 1 )
+    {
+        return true;
+    }
+    return false;
+#else
+    return false;
+#endif // LORAMAC_CLASSB_ENABLED
+}
+
+bool LoRaMacClassBIsBeaconModeActive( void )
+{
+#ifdef LORAMAC_CLASSB_ENABLED
+    if( ( Ctx.BeaconCtx.Ctrl.BeaconMode == 1 ) ||
+        ( Ctx.BeaconState == BEACON_STATE_ACQUISITION_BY_TIME ) )
+    {
+        return true;
+    }
+    return false;
+#else
+    return false;
+#endif // LORAMAC_CLASSB_ENABLED
+}
+
+void LoRaMacClassBSetPingSlotInfo( uint8_t periodicity )
+{
+#ifdef LORAMAC_CLASSB_ENABLED
+    ClassBNvm->PingSlotCtx.PingNb = CalcPingNb( periodicity );
+    ClassBNvm->PingSlotCtx.PingPeriod = CalcPingPeriod( ClassBNvm->PingSlotCtx.PingNb );
+#endif // LORAMAC_CLASSB_ENABLED
+}
+
+void LoRaMacClassBHaltBeaconing( void )
+{
+#ifdef LORAMAC_CLASSB_ENABLED
+    if( Ctx.BeaconCtx.Ctrl.BeaconMode == 1 )
+    {
+        if( ( Ctx.BeaconState == BEACON_STATE_TIMEOUT ) ||
+            ( Ctx.BeaconState == BEACON_STATE_LOST ) )
+        {
+            // Update the state machine before halt
+            LoRaMacClassBBeaconTimerEvent( NULL );
+        }
+
+        CRITICAL_SECTION_BEGIN( );
+        LoRaMacClassBEvents.Events.Beacon = 0;
+        CRITICAL_SECTION_END( );
+
+        // Halt ping slot state machine
+        TimerStop( &Ctx.BeaconTimer );
+
+        // Halt beacon state machine
+        Ctx.BeaconState = BEACON_STATE_HALT;
+
+        // Halt ping and multicast slot state machines
+        LoRaMacClassBStopRxSlots( );
+    }
+#endif // LORAMAC_CLASSB_ENABLED
+}
+
+void LoRaMacClassBResumeBeaconing( void )
+{
+#ifdef LORAMAC_CLASSB_ENABLED
+    if( Ctx.BeaconState == BEACON_STATE_HALT )
+    {
+        Ctx.BeaconCtx.Ctrl.ResumeBeaconing = 1;
+
+        // Set default state
+        Ctx.BeaconState = BEACON_STATE_LOCKED;
+
+        if( Ctx.BeaconCtx.Ctrl.BeaconAcquired == 0 )
+        {
+            // Set the default state for beacon less operation
+            Ctx.BeaconState = BEACON_STATE_REACQUISITION;
+        }
+
+        LoRaMacClassBBeaconTimerEvent( NULL );
+    }
+#endif // LORAMAC_CLASSB_ENABLED
+}
+
+LoRaMacStatus_t LoRaMacClassBSwitchClass( DeviceClass_t nextClass )
+{
+#ifdef LORAMAC_CLASSB_ENABLED
+    if( nextClass == CLASS_B )
+    {// Switch to from class a to class b
+        if( ( Ctx.BeaconCtx.Ctrl.BeaconMode == 1 ) && ( ClassBNvm->PingSlotCtx.Ctrl.Assigned == 1 ) )
+        {
+            return LORAMAC_STATUS_OK;
+        }
+    }
+    if( nextClass == CLASS_A )
+    {// Switch from class b to class a
+        LoRaMacClassBHaltBeaconing( );
+
+        // Initialize default state for class b
+        InitClassBDefaults( );
+
+        return LORAMAC_STATUS_OK;
+    }
+    return LORAMAC_STATUS_SERVICE_UNKNOWN;
+#else
+    return LORAMAC_STATUS_SERVICE_UNKNOWN;
+#endif // LORAMAC_CLASSB_ENABLED
+}
+
+LoRaMacStatus_t LoRaMacClassBMibGetRequestConfirm( MibRequestConfirm_t *mibGet )
+{
+#ifdef LORAMAC_CLASSB_ENABLED
+    LoRaMacStatus_t status;
+
+    switch( mibGet->Type )
+    {
+        case MIB_PING_SLOT_DATARATE:
+        {
+            mibGet->Param.PingSlotDatarate = ClassBNvm->PingSlotCtx.Datarate;
+            break;
+        }
+        default:
+        {
+            status = LORAMAC_STATUS_SERVICE_UNKNOWN;
+            break;
+        }
+    }
+    return status;
+#else
+    return LORAMAC_STATUS_SERVICE_UNKNOWN;
+#endif // LORAMAC_CLASSB_ENABLED
+}
+
+LoRaMacStatus_t LoRaMacMibClassBSetRequestConfirm( MibRequestConfirm_t *mibSet )
+{
+#ifdef LORAMAC_CLASSB_ENABLED
+    LoRaMacStatus_t status;
+
+    switch( mibSet->Type )
+    {
+        case MIB_PING_SLOT_DATARATE:
+        {
+            ClassBNvm->PingSlotCtx.Datarate = mibSet->Param.PingSlotDatarate;
+            break;
+        }
+        default:
+        {
+            status = LORAMAC_STATUS_SERVICE_UNKNOWN;
+            break;
+        }
+    }
+    return status;
+#else
+    return LORAMAC_STATUS_SERVICE_UNKNOWN;
+#endif // LORAMAC_CLASSB_ENABLED
+}
+
+void LoRaMacClassBPingSlotInfoAns( void )
+{
+#ifdef LORAMAC_CLASSB_ENABLED
+    if( LoRaMacConfirmQueueIsCmdActive( MLME_PING_SLOT_INFO ) == true )
+    {
+        LoRaMacConfirmQueueSetStatus( LORAMAC_EVENT_INFO_STATUS_OK, MLME_PING_SLOT_INFO );
+        ClassBNvm->PingSlotCtx.Ctrl.Assigned = 1;
+    }
+#endif // LORAMAC_CLASSB_ENABLED
+}
+
+uint8_t LoRaMacClassBPingSlotChannelReq( uint8_t datarate, uint32_t frequency )
+{
+#ifdef LORAMAC_CLASSB_ENABLED
+    uint8_t status = 0x03;
+    VerifyParams_t verify;
+    bool isCustomFreq = false;
+
+    if( frequency != 0 )
+    {
+        isCustomFreq = true;
+        verify.Frequency = frequency;
+        if( RegionVerify( *Ctx.LoRaMacClassBParams.LoRaMacRegion, &verify, PHY_FREQUENCY ) == false )
+        {
+            status &= 0xFE; // Channel frequency KO
+        }
+    }
+
+    verify.DatarateParams.Datarate = datarate;
+    verify.DatarateParams.DownlinkDwellTime = Ctx.LoRaMacClassBParams.LoRaMacParams->DownlinkDwellTime;
+
+    if( RegionVerify( *Ctx.LoRaMacClassBParams.LoRaMacRegion, &verify, PHY_RX_DR ) == false )
+    {
+        status &= 0xFD; // Datarate range KO
+    }
+
+    if( status == 0x03 )
+    {
+        if( isCustomFreq == true )
+        {
+            ClassBNvm->PingSlotCtx.Ctrl.CustomFreq = 1;
+            ClassBNvm->PingSlotCtx.Frequency = frequency;
+        }
+        else
+        {
+            ClassBNvm->PingSlotCtx.Ctrl.CustomFreq = 0;
+            ClassBNvm->PingSlotCtx.Frequency = 0;
+        }
+        ClassBNvm->PingSlotCtx.Datarate = datarate;
+    }
+
+    return status;
+#else
+    return 0;
+#endif // LORAMAC_CLASSB_ENABLED
+}
+
+void LoRaMacClassBBeaconTimingAns( uint16_t beaconTimingDelay, uint8_t beaconTimingChannel, TimerTime_t lastRxDone )
+{
+#ifdef LORAMAC_CLASSB_ENABLED
+    Ctx.BeaconCtx.BeaconTimingDelay = ( CLASSB_BEACON_DELAY_BEACON_TIMING_ANS * beaconTimingDelay );
+    Ctx.BeaconCtx.BeaconTimingChannel = beaconTimingChannel;
+
+    if( LoRaMacConfirmQueueIsCmdActive( MLME_BEACON_TIMING ) == true )
+    {
+        if( Ctx.BeaconCtx.BeaconTimingDelay > CLASSB_BEACON_INTERVAL )
+        {
+            // We missed the beacon already
+            Ctx.BeaconCtx.BeaconTimingDelay = 0;
+            Ctx.BeaconCtx.BeaconTimingChannel = 0;
+            LoRaMacConfirmQueueSetStatus( LORAMAC_EVENT_INFO_STATUS_BEACON_NOT_FOUND, MLME_BEACON_TIMING );
+        }
+        else
+        {
+            Ctx.BeaconCtx.Ctrl.BeaconDelaySet = 1;
+            Ctx.BeaconCtx.Ctrl.BeaconChannelSet = 1;
+            Ctx.BeaconCtx.NextBeaconRx = SysTimeFromMs( lastRxDone + Ctx.BeaconCtx.BeaconTimingDelay );
+            LoRaMacConfirmQueueSetStatus( LORAMAC_EVENT_INFO_STATUS_OK, MLME_BEACON_TIMING );
+        }
+
+        Ctx.LoRaMacClassBParams.MlmeConfirm->BeaconTimingDelay = Ctx.BeaconCtx.BeaconTimingDelay;
+        Ctx.LoRaMacClassBParams.MlmeConfirm->BeaconTimingChannel = Ctx.BeaconCtx.BeaconTimingChannel;
+    }
+#endif // LORAMAC_CLASSB_ENABLED
+}
+
+void LoRaMacClassBDeviceTimeAns( void )
+{
+#ifdef LORAMAC_CLASSB_ENABLED
+
+    SysTime_t nextBeacon = SysTimeGet( );
+    uint32_t currentTimeMs = SysTimeToMs( nextBeacon );
+
+    nextBeacon.Seconds = nextBeacon.Seconds + ( 128 - ( nextBeacon.Seconds % 128 ) );
+    nextBeacon.SubSeconds = 0;
+
+    Ctx.BeaconCtx.NextBeaconRx = nextBeacon;
+    Ctx.BeaconCtx.LastBeaconRx = SysTimeSub( Ctx.BeaconCtx.NextBeaconRx, ( SysTime_t ){ .Seconds = CLASSB_BEACON_INTERVAL / 1000, .SubSeconds = 0 } );
+
+    if( LoRaMacConfirmQueueIsCmdActive( MLME_DEVICE_TIME ) == true )
+    {
+        if( currentTimeMs > SysTimeToMs( Ctx.BeaconCtx.NextBeaconRx ) )
+        {
+            // We missed the beacon already
+            Ctx.BeaconCtx.LastBeaconRx.Seconds = 0;
+            Ctx.BeaconCtx.LastBeaconRx.SubSeconds = 0;
+            Ctx.BeaconCtx.NextBeaconRx.Seconds = 0;
+            Ctx.BeaconCtx.NextBeaconRx.SubSeconds = 0;
+            LoRaMacConfirmQueueSetStatus( LORAMAC_EVENT_INFO_STATUS_BEACON_NOT_FOUND, MLME_DEVICE_TIME );
+        }
+        else
+        {
+            Ctx.BeaconCtx.Ctrl.BeaconDelaySet = 1;
+            Ctx.BeaconCtx.BeaconTimingDelay = SysTimeToMs( Ctx.BeaconCtx.NextBeaconRx ) - currentTimeMs;
+            Ctx.BeaconCtx.BeaconTime.Seconds = nextBeacon.Seconds - UNIX_GPS_EPOCH_OFFSET - 128;
+            Ctx.BeaconCtx.BeaconTime.SubSeconds = 0;
+            LoRaMacConfirmQueueSetStatus( LORAMAC_EVENT_INFO_STATUS_OK, MLME_DEVICE_TIME );
+        }
+    }
+#endif // LORAMAC_CLASSB_ENABLED
+}
+
+bool LoRaMacClassBBeaconFreqReq( uint32_t frequency )
+{
+#ifdef LORAMAC_CLASSB_ENABLED
+    VerifyParams_t verify;
+
+    if( frequency != 0 )
+    {
+        verify.Frequency = frequency;
+
+        if( RegionVerify( *Ctx.LoRaMacClassBParams.LoRaMacRegion, &verify, PHY_FREQUENCY ) == true )
+        {
+            ClassBNvm->BeaconCtx.Ctrl.CustomFreq = 1;
+            ClassBNvm->BeaconCtx.Frequency = frequency;
+            return true;
+        }
+    }
+    else
+    {
+        ClassBNvm->BeaconCtx.Ctrl.CustomFreq = 0;
+        return true;
+    }
+    return false;
+#else
+    return false;
+#endif // LORAMAC_CLASSB_ENABLED
+}
+
+TimerTime_t LoRaMacClassBIsUplinkCollision( TimerTime_t txTimeOnAir )
+{
+#ifdef LORAMAC_CLASSB_ENABLED
+    TimerTime_t currentTime = TimerGetCurrentTime( );
+    TimerTime_t beaconReserved = 0;
+    TimerTime_t nextBeacon = SysTimeToMs( Ctx.BeaconCtx.NextBeaconRx );
+
+    beaconReserved = nextBeacon -
+                     CLASSB_BEACON_GUARD -
+                     Ctx.LoRaMacClassBParams.LoRaMacParams->ReceiveDelay1 -
+                     Ctx.LoRaMacClassBParams.LoRaMacParams->ReceiveDelay2 -
+                     txTimeOnAir;
+
+    // Check if the next beacon will be received during the next uplink.
+    if( ( currentTime >= beaconReserved ) && ( currentTime < ( nextBeacon + CLASSB_BEACON_RESERVED ) ) )
+    {// Next beacon will be sent during the next uplink.
+        return CLASSB_BEACON_RESERVED;
+    }
+    return 0;
+#else
+    return 0;
+#endif // LORAMAC_CLASSB_ENABLED
+}
+
+void LoRaMacClassBStopRxSlots( void )
+{
+#ifdef LORAMAC_CLASSB_ENABLED
+    TimerStop( &Ctx.PingSlotTimer );
+    TimerStop( &Ctx.MulticastSlotTimer );
+
+    CRITICAL_SECTION_BEGIN( );
+    LoRaMacClassBEvents.Events.PingSlot = 0;
+    LoRaMacClassBEvents.Events.MulticastSlot = 0;
+    CRITICAL_SECTION_END( );
+#endif // LORAMAC_CLASSB_ENABLED
+}
+
+void LoRaMacClassBStartRxSlots( void )
+{
+#ifdef LORAMAC_CLASSB_ENABLED
+    if( ClassBNvm->PingSlotCtx.Ctrl.Assigned == 1 )
+    {
+        Ctx.PingSlotState = PINGSLOT_STATE_CALC_PING_OFFSET;
+        TimerSetValue( &Ctx.PingSlotTimer, 1 );
+        TimerStart( &Ctx.PingSlotTimer );
+
+        Ctx.MulticastSlotState = PINGSLOT_STATE_CALC_PING_OFFSET;
+        TimerSetValue( &Ctx.MulticastSlotTimer, 1 );
+        TimerStart( &Ctx.MulticastSlotTimer );
+    }
+#endif // LORAMAC_CLASSB_ENABLED
+}
+
+void LoRaMacClassBSetMulticastPeriodicity( MulticastCtx_t* multicastChannel )
+{
+#ifdef LORAMAC_CLASSB_ENABLED
+    if( multicastChannel != NULL )
+    {
+        multicastChannel->PingNb = CalcPingNb( multicastChannel->ChannelParams.RxParams.ClassB.Periodicity );
+        multicastChannel->PingPeriod = CalcPingPeriod( multicastChannel->PingNb );
+    }
+#endif // LORAMAC_CLASSB_ENABLED
+}
+
+void LoRaMacClassBSetFPendingBit( uint32_t address, uint8_t fPendingSet )
+{
+#ifdef LORAMAC_CLASSB_ENABLED
+    MulticastCtx_t *cur = Ctx.LoRaMacClassBParams.MulticastChannels;
+
+    if( address == *Ctx.LoRaMacClassBParams.LoRaMacDevAddr )
+    {
+        // Unicast
+        ClassBNvm->PingSlotCtx.FPendingSet = fPendingSet;
+    }
+    else
+    {
+        for( uint8_t i = 0; i < LORAMAC_MAX_MC_CTX; i++ )
+        {
+            if( cur != NULL )
+            {
+                // Set the fPending bit, if its a multicast
+                if( address == cur->ChannelParams.Address )
+                {
+                    cur->FPendingSet = fPendingSet;
+                }
+            }
+            cur++;
+        }
+    }
+#endif
+}
+
+void LoRaMacClassBProcess( void )
+{
+#ifdef LORAMAC_CLASSB_ENABLED
+    LoRaMacClassBEvents_t events;
+
+    CRITICAL_SECTION_BEGIN( );
+    events = LoRaMacClassBEvents;
+    LoRaMacClassBEvents.Value = 0;
+    CRITICAL_SECTION_END( );
+
+    if( events.Value != 0 )
+    {
+        if( events.Events.Beacon == 1 )
+        {
+            LoRaMacClassBProcessBeacon( );
+        }
+        if( events.Events.PingSlot == 1 )
+        {
+            LoRaMacClassBProcessPingSlot( );
+        }
+        if( events.Events.MulticastSlot == 1 )
+        {
+            LoRaMacClassBProcessMulticastSlot( );
+        }
+    }
+#endif // LORAMAC_CLASSB_ENABLED
+}